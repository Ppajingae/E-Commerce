--- conflicted
+++ resolved
@@ -12,7 +12,7 @@
       redis:
         image: redis:latest
         ports:
-          - 6380:6379
+          - 6379:6379
 
     steps:
       - name: Checkout
@@ -46,47 +46,25 @@
       - name: Build with Gradle
         run: ./gradlew build
 
-<<<<<<< HEAD
       - name: Set up SSH
-=======
-      - name: Set up SSH # Github에서 파일 전송을 담당 , 추가적으로 필요한 부분은 run: 명령어 를 입력하면 된다
->>>>>>> 352d4b38
         uses: appleboy/scp-action@master
         with:
           host: ec2-13-125-92-168.ap-northeast-2.compute.amazonaws.com # 서버 주소
-          username : ubuntu
-          key : ${{ secrets.EC2_SSH_KEY }}
-          port : 22
+          username: ubuntu
+          key: ${{ secrets.EC2_SSH_KEY }}
+          port: 22
           source: "./build/libs/E-Commerce-0.0.1-SNAPSHOT.jar,docker-compose.yml"
           target: "~"
           strip_components: 2
-<<<<<<< HEAD
 
       - name: ssh-command
         uses: appleboy/scp-action@v0.1.6
         with:
           host: ec2-43-201-108-93.ap-northeast-2.compute.amazonaws.com
           username: ubuntu
-          key : ${{ secrets.EC2_SSH_KEY }}
+          key: ${{ secrets.EC2_SSH_KEY }}
           port: 22
           script_stop: true
           script: |
             kill -9 $(ps -ef | grep java | head -n 1 | awk '{print $2}')
-            nohup java -jar *.jar 1> /dev/null 2>&1 &
-
-            
-
-=======
-
-      - name: ssh-command # 서버쪽에서 작업해야 할 부분을 작성
-        uses: appleboy/scp-action@v0.1.6
-        with:
-          host: ec2-43-201-108-93.ap-northeast-2.compute.amazonaws.com
-          username: ubuntu
-          key : ${{ secrets.EC2_SSH_KEY }}
-          port: 22
-          script_stop: true # 문제 발생 시에 stop 여부
-          script: |
-            kill -9 $(ps -ef | grep java | head -n 1 | awk '{print $2}')
-            nohup java -jar *.jar 1> /dev/null 2>&1 &
->>>>>>> 352d4b38
+            nohup java -jar *.jar 1> /dev/null 2>&1 &