--- conflicted
+++ resolved
@@ -27,35 +27,6 @@
 }
 
 dependencies {
-<<<<<<< HEAD
-    // Spring Boot Starters
-    implementation("org.springframework.boot:spring-boot-starter-web") // Spring Boot 웹 애플리케이션 개발을 위한 기본 스타터
-    implementation("org.springframework.boot:spring-boot-starter-data-jpa") // Spring Data JPA를 사용한 데이터베이스 접근을 위한 스타터
-    implementation("org.springframework.boot:spring-boot-starter-jdbc") // JDBC를 사용한 데이터베이스 접근을 위한 스타터
-    implementation("org.springframework.boot:spring-boot-starter-security") // Spring Security를 사용한 인증 및 인가를 위한 스타터
-    implementation("org.springframework.boot:spring-boot-starter-validation") // Spring Boot의 유효성 검사를 위한 스타터
-
-    // Jackson Module for Kotlin
-    implementation("com.fasterxml.jackson.module:jackson-module-kotlin") // Jackson의 Kotlin 모듈로, Kotlin 객체를 JSON으로 변환하기 위해 사용
-
-    // Kotlin Standard Library and Reflection
-    implementation("org.jetbrains.kotlin:kotlin-reflect") // Kotlin 리플렉션 기능을 제공
-    implementation("org.jetbrains.kotlin:kotlin-stdlib-jdk8") // Kotlin 표준 라이브러리
-
-    // MySQL Connector
-    implementation("com.mysql:mysql-connector-j") // MySQL 데이터베이스 연결을 위한 MySQL JDBC 드라이버
-
-    // Spring Boot Configuration Processor
-    annotationProcessor("org.springframework.boot:spring-boot-configuration-processor") // Spring Boot의 구성 프로세서를 위한 애노테이션 프로세서
-
-    // Test Dependencies
-    testImplementation("org.springframework.boot:spring-boot-starter-test") // Spring Boot 테스트 스타터
-    testImplementation("org.jetbrains.kotlin:kotlin-test-junit5") // JUnit 5와 통합된 Kotlin 테스트 라이브러리
-    testRuntimeOnly("org.junit.platform:junit-platform-launcher") // JUnit 플랫폼 런처
-    testImplementation("io.mockk:mockk:1.13.9") // Kotlin용 모킹 라이브러리
-    testImplementation("io.kotest:kotest-runner-junit5:5.7.2") // Kotest의 JUnit 5 러너
-    testImplementation("io.kotest:kotest-assertions-core:5.7.2") // Kotest의 기본 어설션 라이브러리
-=======
     implementation("org.springframework.boot:spring-boot-starter-web")
     implementation("com.fasterxml.jackson.module:jackson-module-kotlin")
     implementation("org.jetbrains.kotlin:kotlin-reflect")
@@ -73,9 +44,7 @@
     testImplementation("io.mockk:mockk:1.13.9")
     testImplementation("io.kotest:kotest-runner-junit5:5.7.2")
     testImplementation("io.kotest:kotest-assertions-core:5.7.2")
->>>>>>> f2ce67dc
 }
-
 
 kotlin {
     compilerOptions {
