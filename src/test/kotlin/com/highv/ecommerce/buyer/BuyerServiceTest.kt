package com.highv.ecommerce.buyer

import com.highv.ecommerce.domain.buyer.dto.request.UpdateBuyerPasswordRequest
import com.highv.ecommerce.domain.buyer.dto.request.UpdateBuyerProfileRequest
import com.highv.ecommerce.domain.buyer.entity.Buyer
import com.highv.ecommerce.domain.buyer.repository.BuyerRepository
import com.highv.ecommerce.domain.buyer.service.BuyerService
<<<<<<< HEAD
import com.highv.ecommerce.infra.s3.S3Manager
=======
import com.highv.ecommerce.s3.config.S3Manager
>>>>>>> 9b19ae36
import io.kotest.assertions.throwables.shouldThrow
import io.kotest.core.spec.style.DescribeSpec
import io.kotest.matchers.shouldBe
import io.mockk.clearAllMocks
import io.mockk.every
import io.mockk.mockk
import org.springframework.data.repository.findByIdOrNull
import org.springframework.mock.web.MockMultipartFile
import org.springframework.security.crypto.password.PasswordEncoder
import java.nio.charset.StandardCharsets

class BuyerServiceTest : DescribeSpec({
    val buyerRepository: BuyerRepository = mockk<BuyerRepository>()
    val passwordEncoder: PasswordEncoder = mockk<PasswordEncoder>()
<<<<<<< HEAD
    val s3Manager = mockk<S3Manager>()
=======
    val s3Manager: S3Manager = mockk<S3Manager>()
>>>>>>> 9b19ae36
    val buyerService: BuyerService = BuyerService(buyerRepository, passwordEncoder, s3Manager)

    afterEach {
        clearAllMocks()
    }

    describe("일반 회원이 비밀번호를 바꿀 때") {
        val buyerId = 1L
        val buyer = Buyer(
            nickname = "TestName",
            email = "test@test.com",
            profileImage = "testImage",
            phoneNumber = "010-1234-5678",
            address = "서울시-용산구-용산로-용산2길 19",
            password = "testPassword",
            providerId = null,
            providerName = null
        )


        context("현재 비밀번호와 확인 비밀번호가 일치하지 않는다면") {

            val request = UpdateBuyerPasswordRequest(
                currentPassword = "testPassword1",
                newPassword = "NewPassword",
                confirmNewPassword = "NewPassword"
            )
            every { buyerRepository.findByIdOrNull(any()) } returns buyer.apply { id = buyerId }
            every { passwordEncoder.matches(any(), any()) } returns false

            it("예외가 발생한다.") {
                shouldThrow<RuntimeException> {
                    buyerService.changePassword(request, buyerId)
                }.run {
                    message shouldBe "비밀번호가 일치하지 않습니다."
                }
            }
        }

        context("새 비밀번호와 확인 비밀번호 값이 다르다면") {

            val request = UpdateBuyerPasswordRequest(
                currentPassword = "testPassword",
                newPassword = "NewPassword",
                confirmNewPassword = "NewPassword1"
            )

            every { buyerRepository.findByIdOrNull(any()) } returns buyer.apply { id = buyerId }
            every { passwordEncoder.matches(any(), any()) } returns true

            it("예외가 발생한다.") {
                shouldThrow<RuntimeException> {
                    buyerService.changePassword(request, buyerId)
                }.run {
                    message shouldBe "변경할 비밀번호와 확인 비밀번호가 다릅니다."
                }
            }
        }

        context("변경 전 비밀번호와 변경 후 비밀번호가 같다면") {
            val request = UpdateBuyerPasswordRequest(
                currentPassword = "testPassword",
                newPassword = "testPassword",
                confirmNewPassword = "testPassword"
            )

            every { buyerRepository.findByIdOrNull(any()) } returns buyer.apply { id = buyerId }
            every { passwordEncoder.matches(request.currentPassword, buyer.password) } returns true
            every { passwordEncoder.matches(request.newPassword, buyer.password) } returns true

            it("예외가 발생한다.") {
                shouldThrow<RuntimeException> {
                    buyerService.changePassword(request, buyerId)
                }.run {
                    message shouldBe "현재 비밀번호와 수정할 비밀번호가 같습니다."
                }
            }
        }

        context("모든 조건이 만족될 경우") {
            val request = UpdateBuyerPasswordRequest(
                currentPassword = "testPassword",
                newPassword = "testPassword1",
                confirmNewPassword = "testPassword1"
            )

            every { buyerRepository.findByIdOrNull(any()) } returns buyer.apply { id = buyerId }
            every { passwordEncoder.matches(request.currentPassword, buyer.password) } returns true
            every { passwordEncoder.matches(request.newPassword, buyer.password) } returns false
            every { passwordEncoder.encode(any()) } returns "testPassword1"

            it("비밀번호가 변경된다.") {
                buyerService.changePassword(request, buyerId)
            }
        }

    }

    describe("소셜 로그인 이용자가") {

        val buyerId = 1L
        val buyer = Buyer(
            nickname = "TestName",
            email = "null",
            profileImage = "testImage",
            phoneNumber = "null",
            address = "null",
            password = "null",
            providerId = "123321",
            providerName = "naver"
        )

        context("비밀번호를 바꿀때") {

            val request = UpdateBuyerPasswordRequest(
                currentPassword = "testPassword",
                newPassword = "testPassword1",
                confirmNewPassword = "testPassword1"
            )
            every { buyerRepository.findByIdOrNull(any()) } returns buyer.apply { id = buyerId }

            it("예외가 발생한다.") {
                shouldThrow<RuntimeException> {
                    buyerService.changePassword(request, buyerId)
                }.apply {
                    message shouldBe "소셜 로그인 사용자는 비밀번호를 변경할 수 없습니다."
                }
            }
        }

    }

<<<<<<< HEAD
//    Given("회원이 프로필 이미지를 변경하면") {
//        val buyerId = 1L
//
//        When("소셜 회원이면") {
//            val buyer = Buyer(
//                nickname = "TestName",
//                email = "null",
//                profileImage = "testImage",
//                phoneNumber = "null",
//                address = "null",
//                password = "null",
//                providerId = "123321",
//                providerName = "naver"
//            )
//
//            val request = UpdateBuyerImageRequest("updateTestImage")
//
//            every { buyerRepository.findByIdOrNull(any()) } returns buyer.apply { id = buyerId }
//            every { buyerRepository.save(any()) } returns buyer
//
//            Then("이미지가 변경된다.") {
//                buyerService.changeProfileImage(request, buyerId)
//            }
//        }
//
//        When("일반 회원이면") {
//            val buyer = Buyer(
//                nickname = "TestName",
//                email = "test@test.com",
//                profileImage = "testImage",
//                phoneNumber = "010-1234-5678",
//                address = "서울시-용산구-용산로-용산2길 19",
//                password = "testPassword",
//                providerId = null,
//                providerName = null
//            )
//
//            val request = UpdateBuyerImageRequest("updateTestImage")
//
//            every { buyerRepository.findByIdOrNull(any()) } returns buyer.apply { id = buyerId }
//            every { buyerRepository.save(any()) } returns buyer
//
//            Then("이미지가 변경된다.") {
//                buyerService.changeProfileImage(request, buyerId)
//            }
//        }
//
//    }
=======
    describe("회원이 프로필 이미지를 변경하면") {
        val buyerId = 1L

        context("소셜 회원이면") {
            val buyer = Buyer(
                nickname = "TestName",
                email = "null",
                profileImage = "testImage",
                phoneNumber = "null",
                address = "null",
                password = "null",
                providerId = "123321",
                providerName = "naver"
            )

            val file = MockMultipartFile(
                "file", "test.txt", "text/plain", "hello file".byteInputStream(
                    StandardCharsets.UTF_8
                )
            )

            every { buyerRepository.findByIdOrNull(any()) } returns buyer.apply { id = buyerId }
            every { s3Manager.uploadFile(any()) } returns Unit
            every { s3Manager.getFile(any()) } returns "lemon.jpg"
            every { buyerRepository.save(any()) } returns buyer

            it("이미지가 변경된다.") {
                buyerService.changeProfileImage(buyerId, file)
            }
        }

        context("일반 회원이면") {
            val buyer = Buyer(
                nickname = "TestName",
                email = "test@test.com",
                profileImage = "testImage",
                phoneNumber = "010-1234-5678",
                address = "서울시-용산구-용산로-용산2길 19",
                password = "testPassword",
                providerId = null,
                providerName = null
            )

            val file = MockMultipartFile(
                "file", "test.txt", "text/plain", "hello file".byteInputStream(
                    StandardCharsets.UTF_8
                )
            )

            every { buyerRepository.findByIdOrNull(any()) } returns buyer.apply { id = buyerId }
            every { s3Manager.uploadFile(any()) } returns Unit
            every { s3Manager.getFile(any()) } returns "lemon.jpg"
            every { buyerRepository.save(any()) } returns buyer

            it("이미지가 변경된다.") {
                buyerService.changeProfileImage(buyerId, file)
            }
        }

    }
>>>>>>> 9b19ae36

    describe("프로필을 수정할 때") {

        val buyerId = 1L

        context("일반 로그인 유저이면") {
            val buyer = Buyer(
                nickname = "TestName",
                email = "test@test.com",
                profileImage = "testImage",
                phoneNumber = "010-1234-5678",
                address = "서울시-용산구-용산로-용산2길 19",
                password = "testPassword",
                providerId = null,
                providerName = null
            ).apply { id = buyerId }

            val request: UpdateBuyerProfileRequest = UpdateBuyerProfileRequest(
                nickname = "수정한 닉네임",
                phoneNumber = "수정한 번호",
                address = "수정한 주소"
            )

            every { buyerRepository.findByIdOrNull(any()) } returns buyer
            every { buyerRepository.save(any()) } returns buyer

            it("닉네임, 핸드폰 번호, 주소가 수정된다.") {
                val result = buyerService.changeProfile(request, buyerId)

                result.nickname shouldBe "수정한 닉네임"
                result.phoneNumber shouldBe "수정한 번호"
                result.address shouldBe "수정한 주소"

            }

        }

        context("소셜 로그인 유저면") {

            val buyer = Buyer(
                nickname = "TestName",
                email = "null",
                profileImage = "testImage",
                phoneNumber = "null",
                address = "null",
                password = "testPassword",
                providerId = "123321",
                providerName = "kakao"
            ).apply { id = buyerId }

            val request: UpdateBuyerProfileRequest = UpdateBuyerProfileRequest(
                nickname = "수정한 닉네임",
                phoneNumber = "수정한 번호",
                address = "수정한 주소"
            )

            every { buyerRepository.findByIdOrNull(any()) } returns buyer
            every { buyerRepository.save(any()) } returns buyer

            it("핸드폰 번호, 주소만 수정된다.") {
                val result = buyerService.changeProfile(request, buyerId)

                result.nickname shouldBe "TestName"
                result.phoneNumber shouldBe "수정한 번호"
                result.address shouldBe "수정한 주소"
            }

        }
    }

})<|MERGE_RESOLUTION|>--- conflicted
+++ resolved
@@ -1,16 +1,14 @@
 package com.highv.ecommerce.buyer
 
+import com.highv.ecommerce.domain.buyer.dto.request.UpdateBuyerImageRequest
 import com.highv.ecommerce.domain.buyer.dto.request.UpdateBuyerPasswordRequest
 import com.highv.ecommerce.domain.buyer.dto.request.UpdateBuyerProfileRequest
 import com.highv.ecommerce.domain.buyer.entity.Buyer
 import com.highv.ecommerce.domain.buyer.repository.BuyerRepository
 import com.highv.ecommerce.domain.buyer.service.BuyerService
-<<<<<<< HEAD
 import com.highv.ecommerce.infra.s3.S3Manager
-=======
-import com.highv.ecommerce.s3.config.S3Manager
->>>>>>> 9b19ae36
 import io.kotest.assertions.throwables.shouldThrow
+import io.kotest.core.spec.style.BehaviorSpec
 import io.kotest.core.spec.style.DescribeSpec
 import io.kotest.matchers.shouldBe
 import io.mockk.clearAllMocks
@@ -24,11 +22,7 @@
 class BuyerServiceTest : DescribeSpec({
     val buyerRepository: BuyerRepository = mockk<BuyerRepository>()
     val passwordEncoder: PasswordEncoder = mockk<PasswordEncoder>()
-<<<<<<< HEAD
-    val s3Manager = mockk<S3Manager>()
-=======
     val s3Manager: S3Manager = mockk<S3Manager>()
->>>>>>> 9b19ae36
     val buyerService: BuyerService = BuyerService(buyerRepository, passwordEncoder, s3Manager)
 
     afterEach {
@@ -161,56 +155,6 @@
 
     }
 
-<<<<<<< HEAD
-//    Given("회원이 프로필 이미지를 변경하면") {
-//        val buyerId = 1L
-//
-//        When("소셜 회원이면") {
-//            val buyer = Buyer(
-//                nickname = "TestName",
-//                email = "null",
-//                profileImage = "testImage",
-//                phoneNumber = "null",
-//                address = "null",
-//                password = "null",
-//                providerId = "123321",
-//                providerName = "naver"
-//            )
-//
-//            val request = UpdateBuyerImageRequest("updateTestImage")
-//
-//            every { buyerRepository.findByIdOrNull(any()) } returns buyer.apply { id = buyerId }
-//            every { buyerRepository.save(any()) } returns buyer
-//
-//            Then("이미지가 변경된다.") {
-//                buyerService.changeProfileImage(request, buyerId)
-//            }
-//        }
-//
-//        When("일반 회원이면") {
-//            val buyer = Buyer(
-//                nickname = "TestName",
-//                email = "test@test.com",
-//                profileImage = "testImage",
-//                phoneNumber = "010-1234-5678",
-//                address = "서울시-용산구-용산로-용산2길 19",
-//                password = "testPassword",
-//                providerId = null,
-//                providerName = null
-//            )
-//
-//            val request = UpdateBuyerImageRequest("updateTestImage")
-//
-//            every { buyerRepository.findByIdOrNull(any()) } returns buyer.apply { id = buyerId }
-//            every { buyerRepository.save(any()) } returns buyer
-//
-//            Then("이미지가 변경된다.") {
-//                buyerService.changeProfileImage(request, buyerId)
-//            }
-//        }
-//
-//    }
-=======
     describe("회원이 프로필 이미지를 변경하면") {
         val buyerId = 1L
 
@@ -271,7 +215,6 @@
         }
 
     }
->>>>>>> 9b19ae36
 
     describe("프로필을 수정할 때") {
 
