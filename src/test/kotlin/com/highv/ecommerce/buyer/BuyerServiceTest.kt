--- conflicted
+++ resolved
@@ -126,11 +126,7 @@
             phoneNumber = "null",
             address = "null",
             password = "null",
-<<<<<<< HEAD
-            providerId = "123132",
-=======
             providerId = "123321",
->>>>>>> 0d58f9d6
             providerName = "naver"
         )
 
@@ -165,11 +161,7 @@
                 phoneNumber = "null",
                 address = "null",
                 password = "null",
-<<<<<<< HEAD
-                providerId = "123132",
-=======
                 providerId = "123321",
->>>>>>> 0d58f9d6
                 providerName = "naver"
             )
 
@@ -252,11 +244,7 @@
                 phoneNumber = "null",
                 address = "null",
                 password = "testPassword",
-<<<<<<< HEAD
-                providerId = "12345",
-=======
                 providerId = "123321",
->>>>>>> 0d58f9d6
                 providerName = "kakao"
             ).apply { id = buyerId }
 
