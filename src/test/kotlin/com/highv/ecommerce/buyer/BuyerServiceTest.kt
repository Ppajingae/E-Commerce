package com.highv.ecommerce.buyer

import com.highv.ecommerce.common.exception.DuplicatePasswordException
import com.highv.ecommerce.common.exception.InvalidRequestException
import com.highv.ecommerce.common.exception.OldPasswordNotMatchedException
import com.highv.ecommerce.common.exception.SocialLoginException
import com.highv.ecommerce.domain.buyer.dto.request.UpdateBuyerImageRequest
import com.highv.ecommerce.domain.buyer.dto.request.UpdateBuyerPasswordRequest
import com.highv.ecommerce.domain.buyer.dto.request.UpdateBuyerProfileRequest
import com.highv.ecommerce.domain.buyer.entity.Buyer
import com.highv.ecommerce.domain.buyer.repository.BuyerRepository
import com.highv.ecommerce.domain.buyer.service.BuyerService
import com.highv.ecommerce.infra.s3.S3Manager
import io.kotest.assertions.throwables.shouldThrow
import io.kotest.core.spec.style.BehaviorSpec
import io.kotest.core.spec.style.DescribeSpec
import io.kotest.matchers.shouldBe
import io.mockk.clearAllMocks
import io.mockk.every
import io.mockk.mockk
import org.springframework.data.repository.findByIdOrNull
import org.springframework.mock.web.MockMultipartFile
import org.springframework.security.crypto.password.PasswordEncoder
import java.nio.charset.StandardCharsets

class BuyerServiceTest : DescribeSpec({
    val buyerRepository: BuyerRepository = mockk<BuyerRepository>()
    val passwordEncoder: PasswordEncoder = mockk<PasswordEncoder>()
    val s3Manager: S3Manager = mockk<S3Manager>()
    val buyerService: BuyerService = BuyerService(buyerRepository, passwordEncoder, s3Manager)

    afterEach {
        clearAllMocks()
    }

    describe("일반 회원이 비밀번호를 바꿀 때") {
        val buyerId = 1L
        val buyer = Buyer(
            nickname = "TestName",
            email = "test@test.com",
            profileImage = "testImage",
            phoneNumber = "010-1234-5678",
            address = "서울시-용산구-용산로-용산2길 19",
            password = "testPassword",
            providerId = null,
            providerName = null
        )


        context("현재 비밀번호와 확인 비밀번호가 일치하지 않는다면") {

            val request = UpdateBuyerPasswordRequest(
                currentPassword = "testPassword1",
                newPassword = "NewPassword",
                confirmNewPassword = "NewPassword"
            )
            every { buyerRepository.findByIdOrNull(any()) } returns buyer.apply { id = buyerId }
            every { passwordEncoder.matches(any(), any()) } returns false

            it("예외가 발생한다.") {
                shouldThrow<OldPasswordNotMatchedException> {
                    buyerService.changePassword(request, buyerId)
                }.run {
                    message shouldBe "비밀번호가 일치하지 않습니다."
                }
            }
        }

        context("새 비밀번호와 확인 비밀번호 값이 다르다면") {

            val request = UpdateBuyerPasswordRequest(
                currentPassword = "testPassword",
                newPassword = "NewPassword",
                confirmNewPassword = "NewPassword1"
            )

            every { buyerRepository.findByIdOrNull(any()) } returns buyer.apply { id = buyerId }
            every { passwordEncoder.matches(any(), any()) } returns true

            it("예외가 발생한다.") {
                shouldThrow<InvalidRequestException> {
                    buyerService.changePassword(request, buyerId)
                }.run {
                    message shouldBe "변경할 비밀번호와 확인 비밀번호가 다릅니다."
                }
            }
        }

        context("변경 전 비밀번호와 변경 후 비밀번호가 같다면") {
            val request = UpdateBuyerPasswordRequest(
                currentPassword = "testPassword",
                newPassword = "testPassword",
                confirmNewPassword = "testPassword"
            )

            every { buyerRepository.findByIdOrNull(any()) } returns buyer.apply { id = buyerId }
            every { passwordEncoder.matches(request.currentPassword, buyer.password) } returns true
            every { passwordEncoder.matches(request.newPassword, buyer.password) } returns true

            it("예외가 발생한다.") {
                shouldThrow<DuplicatePasswordException> {
                    buyerService.changePassword(request, buyerId)
                }.run {
                    message shouldBe "현재 비밀번호와 수정할 비밀번호가 같습니다."
                }
            }
        }

        context("모든 조건이 만족될 경우") {
            val request = UpdateBuyerPasswordRequest(
                currentPassword = "testPassword",
                newPassword = "testPassword1",
                confirmNewPassword = "testPassword1"
            )

            every { buyerRepository.findByIdOrNull(any()) } returns buyer.apply { id = buyerId }
            every { passwordEncoder.matches(request.currentPassword, buyer.password) } returns true
            every { passwordEncoder.matches(request.newPassword, buyer.password) } returns false
            every { passwordEncoder.encode(any()) } returns "testPassword1"

            it("비밀번호가 변경된다.") {
                buyerService.changePassword(request, buyerId)
            }
        }

    }

    describe("소셜 로그인 이용자가") {

        val buyerId = 1L
        val buyer = Buyer(
            nickname = "TestName",
            email = "null",
            profileImage = "testImage",
            phoneNumber = "null",
            address = "null",
            password = "null",
            providerId = "123321",
            providerName = "naver"
        )

        context("비밀번호를 바꿀때") {

            val request = UpdateBuyerPasswordRequest(
                currentPassword = "testPassword",
                newPassword = "testPassword1",
                confirmNewPassword = "testPassword1"
            )
            every { buyerRepository.findByIdOrNull(any()) } returns buyer.apply { id = buyerId }

            it("예외가 발생한다.") {
                shouldThrow<SocialLoginException> {
                    buyerService.changePassword(request, buyerId)
                }.apply {
                    message shouldBe "소셜 로그인 사용자는 비밀번호를 변경할 수 없습니다."
                }
            }
        }

    }

    describe("회원이 프로필 이미지를 변경하면") {
        val buyerId = 1L

        context("소셜 회원이면") {
            val buyer = Buyer(
                nickname = "TestName",
                email = "null",
                profileImage = "testImage",
                phoneNumber = "null",
                address = "null",
                password = "null",
                providerId = "123321",
                providerName = "naver"
            )

            val file = MockMultipartFile(
                "file", "test.txt", "text/plain", "hello file".byteInputStream(
                    StandardCharsets.UTF_8
                )
            )

            every { buyerRepository.findByIdOrNull(any()) } returns buyer.apply { id = buyerId }
            every { s3Manager.uploadFile(any()) } returns Unit
            every { s3Manager.getFile(any()) } returns "lemon.jpg"
            every { buyerRepository.save(any()) } returns buyer

            it("이미지가 변경된다.") {
                buyerService.changeProfileImage(buyerId, file)
            }
        }

        context("일반 회원이면") {
            val buyer = Buyer(
                nickname = "TestName",
                email = "test@test.com",
                profileImage = "testImage",
                phoneNumber = "010-1234-5678",
                address = "서울시-용산구-용산로-용산2길 19",
                password = "testPassword",
                providerId = null,
                providerName = null
            )

            val file = MockMultipartFile(
                "file", "test.txt", "text/plain", "hello file".byteInputStream(
                    StandardCharsets.UTF_8
                )
            )

            every { buyerRepository.findByIdOrNull(any()) } returns buyer.apply { id = buyerId }
            every { s3Manager.uploadFile(any()) } returns Unit
            every { s3Manager.getFile(any()) } returns "lemon.jpg"
            every { buyerRepository.save(any()) } returns buyer

            it("이미지가 변경된다.") {
                buyerService.changeProfileImage(buyerId, file)
            }
        }

    }

    describe("프로필을 수정할 때") {

        val buyerId = 1L

        context("일반 로그인 유저이면") {
            val buyer = Buyer(
                nickname = "TestName",
                email = "test@test.com",
                profileImage = "testImage",
                phoneNumber = "010-1234-5678",
                address = "서울시-용산구-용산로-용산2길 19",
                password = "testPassword",
                providerId = null,
                providerName = null
            ).apply { id = buyerId }

            val request: UpdateBuyerProfileRequest = UpdateBuyerProfileRequest(
                nickname = "수정한 닉네임",
                phoneNumber = "수정한 번호",
                address = "수정한 주소"
            )

            every { buyerRepository.findByIdOrNull(any()) } returns buyer
            every { buyerRepository.save(any()) } returns buyer

            it("닉네임, 핸드폰 번호, 주소가 수정된다.") {
                val result = buyerService.changeProfile(request, buyerId)

                result.nickname shouldBe "수정한 닉네임"
                result.phoneNumber shouldBe "수정한 번호"
                result.address shouldBe "수정한 주소"

            }

        }

        context("소셜 로그인 유저면") {

            val buyer = Buyer(
                nickname = "TestName",
                email = "null",
                profileImage = "testImage",
                phoneNumber = "null",
                address = "null",
                password = "testPassword",
                providerId = "123321",
                providerName = "kakao"
            ).apply { id = buyerId }

            val request: UpdateBuyerProfileRequest = UpdateBuyerProfileRequest(
                nickname = "수정한 닉네임",
                phoneNumber = "수정한 번호",
                address = "수정한 주소"
            )

            every { buyerRepository.findByIdOrNull(any()) } returns buyer
            every { buyerRepository.save(any()) } returns buyer

            it("핸드폰 번호, 주소만 수정된다.") {
                val result = buyerService.changeProfile(request, buyerId)

                result.nickname shouldBe "TestName"
                result.phoneNumber shouldBe "수정한 번호"
                result.address shouldBe "수정한 주소"
            }

        }
    }

<<<<<<< HEAD
})
=======
})
*/
>>>>>>> 8028f2cd
<|MERGE_RESOLUTION|>--- conflicted
+++ resolved
@@ -1,3 +1,4 @@
+/*
 package com.highv.ecommerce.buyer
 
 import com.highv.ecommerce.common.exception.DuplicatePasswordException
@@ -289,9 +290,5 @@
         }
     }
 
-<<<<<<< HEAD
 })
-=======
-})
-*/
->>>>>>> 8028f2cd
+*/