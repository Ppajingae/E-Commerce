package com.highv.ecommerce.item_cart

import com.highv.ecommerce.domain.item_cart.entity.ItemCart
import com.highv.ecommerce.domain.product.entity.Product
import com.highv.ecommerce.domain.shop.entity.Shop
import io.kotest.assertions.throwables.shouldThrow
import io.kotest.core.spec.style.AnnotationSpec
import io.kotest.matchers.shouldBe
import java.time.LocalDateTime

class ItemCartEntityTest : AnnotationSpec() {

    @Test
    fun `상품 수량을 변경할 때 수량이 1개 보다 적으면 예외가 발생한다`() {
<<<<<<< HEAD
        val shop = Shop(
            sellerId = 1L,
            name = "testName",
            description = "testDescription",
            shopImage = "testImage",
            rate = 0.0f
        )

        val product = Product(
            name = "Test Product",
            description = "Test Description",
            productImage = "image.jpg",
            createdAt = LocalDateTime.now(),
            updatedAt = LocalDateTime.now(),
            isSoldOut = false,
            deletedAt = LocalDateTime.now(),
            isDeleted = false,
            shop = shop,
            categoryId = 1L
        ).apply { id = 1L }
=======
>>>>>>> 9b19ae36

        val cart = ItemCart(
            product = product,
            quantity = 1,
            buyerId = 1L,
            shopId = 1L
        ).apply { id = 1L }

        shouldThrow<RuntimeException> {
            cart.updateQuantity(0)
        }.let {
            it.message shouldBe "물품의 수량이 0보다 작거나 같을 수 없습니다."
        }
    }

    @Test
    fun `상품 수량을 변경할 때 1개보다 많으면 변경된다`() {

<<<<<<< HEAD
        val shop = Shop(
            sellerId = 1L,
            name = "testName",
            description = "testDescription",
            shopImage = "testImage",
            rate = 0.0f
        )

        val product = Product(
            name = "Test Product",
            description = "Test Description",
            productImage = "image.jpg",
            createdAt = LocalDateTime.now(),
            updatedAt = LocalDateTime.now(),
            isSoldOut = false,
            deletedAt = LocalDateTime.now(),
            isDeleted = false,
            shop = shop,
            categoryId = 1L
        ).apply { id = 1L }

        val cart = ItemCart(
            product = product,
            shopId = 1L,
=======
        val cart = ItemCart(
            product = product,
>>>>>>> 9b19ae36
            quantity = 1,
            buyerId = 1L,
            shopId = 1L
        ).apply { id = 1L }

        cart.updateQuantity(6)
    }

    companion object {
        private val shop = Shop(
            sellerId = 1L,
            name = "testName",
            description = "testDescription",
            shopImage = "testImage",
            rate = 1f
        ).apply { id = 1L }

        private val product = Product(
            name = "productName",
            description = "productDescription",
            productImage = "image",
            createdAt = LocalDateTime.of(2021, 1, 1, 1, 1, 0),
            updatedAt = LocalDateTime.of(2021, 1, 1, 1, 1, 1),
            isSoldOut = false,
            shop = shop,
            categoryId = 1L
        )
    }
}<|MERGE_RESOLUTION|>--- conflicted
+++ resolved
@@ -12,7 +12,6 @@
 
     @Test
     fun `상품 수량을 변경할 때 수량이 1개 보다 적으면 예외가 발생한다`() {
-<<<<<<< HEAD
         val shop = Shop(
             sellerId = 1L,
             name = "testName",
@@ -33,8 +32,6 @@
             shop = shop,
             categoryId = 1L
         ).apply { id = 1L }
-=======
->>>>>>> 9b19ae36
 
         val cart = ItemCart(
             product = product,
@@ -53,7 +50,6 @@
     @Test
     fun `상품 수량을 변경할 때 1개보다 많으면 변경된다`() {
 
-<<<<<<< HEAD
         val shop = Shop(
             sellerId = 1L,
             name = "testName",
@@ -78,13 +74,8 @@
         val cart = ItemCart(
             product = product,
             shopId = 1L,
-=======
-        val cart = ItemCart(
-            product = product,
->>>>>>> 9b19ae36
             quantity = 1,
             buyerId = 1L,
-            shopId = 1L
         ).apply { id = 1L }
 
         cart.updateQuantity(6)
