--- conflicted
+++ resolved
@@ -1,643 +1,3 @@
-<<<<<<< HEAD
-//package com.highv.ecommerce.product
-//
-//import com.highv.ecommerce.domain.backoffice.dto.productbackoffice.ProductBackOfficeRequest
-//import com.highv.ecommerce.domain.backoffice.entity.ProductBackOffice
-//import com.highv.ecommerce.domain.backoffice.repository.ProductBackOfficeRepository
-//import com.highv.ecommerce.domain.buyer.repository.BuyerRepository
-//import com.highv.ecommerce.domain.favorite.repository.FavoriteRepository
-//import com.highv.ecommerce.domain.favorite.service.FavoriteService
-//import com.highv.ecommerce.domain.product.dto.CreateProductRequest
-//import com.highv.ecommerce.domain.product.dto.UpdateProductRequest
-//import com.highv.ecommerce.domain.product.entity.Product
-//import com.highv.ecommerce.domain.product.repository.ProductRepository
-//import com.highv.ecommerce.domain.product.service.ProductService
-//import com.highv.ecommerce.domain.seller.shop.entity.Shop
-//import com.highv.ecommerce.domain.seller.shop.repository.ShopRepository
-//import com.highv.ecommerce.infra.s3.S3Manager
-//import io.kotest.core.spec.style.BehaviorSpec
-//import io.kotest.matchers.shouldBe
-//import io.mockk.Runs
-//import io.mockk.clearAllMocks
-//import io.mockk.every
-//import io.mockk.just
-//import io.mockk.mockk
-//import io.mockk.verify
-//import org.springframework.data.domain.PageImpl
-//import org.springframework.data.domain.Pageable
-//import org.springframework.data.repository.findByIdOrNull
-//import org.springframework.web.multipart.MultipartFile
-//import java.time.LocalDateTime
-//import java.util.Optional
-//
-//class ProductServiceTest : BehaviorSpec({
-//    val productRepository = mockk<ProductRepository>()
-//    val shopRepository = mockk<ShopRepository>()
-//    val productBackOfficeRepository = mockk<ProductBackOfficeRepository>()
-//    val favoriteRepository = mockk<FavoriteRepository>()
-//    val buyerRepository = mockk<BuyerRepository>()
-//    val s3Manager = mockk<S3Manager>()
-//
-//    val favoriteService = FavoriteService(favoriteRepository, productRepository, buyerRepository)
-//    val productService =
-//        ProductService(productRepository, shopRepository, productBackOfficeRepository, favoriteService, s3Manager)
-//
-//    afterEach {
-//        clearAllMocks()
-//    }
-//
-//    Given("createProduct 실행") {
-//        val sellerId = 1L
-//        val shop = Shop(
-//            sellerId = sellerId,
-//            name = "Shop Name",
-//            description = "Shop Description",
-//            rate = 5.0f,
-//            shopImage = "shop_image.jpg"
-//        ).apply { id = 1L }
-//
-//        val productRequest = CreateProductRequest(
-//            name = "Product Name",
-//            description = "Product Description",
-//            productImage = "",
-//            categoryId = 1L
-//        )
-//
-//        val product = Product(
-//            name = "Product Name",
-//            description = "Product Description",
-//            productImage = "",
-//            createdAt = LocalDateTime.now(),
-//            updatedAt = LocalDateTime.now(),
-//            isSoldOut = false,
-//            deletedAt = null,
-//            isDeleted = false,
-//            shop = shop,
-//            categoryId = 1L,
-//            productBackOffice = null
-//        ).apply { id = 1L }
-//
-//        val productBackOfficeRequest = ProductBackOfficeRequest(
-//            quantity = 10,
-//            price = 100,
-//            product = product
-//        )
-//
-//        val file = mockk<MultipartFile>()
-//        val uploadedFileName = "uploaded_file.jpg"
-//        val originalFilename = "original_file.jpg"
-//
-//        every { file.originalFilename } returns originalFilename
-//        every { shopRepository.findShopBySellerId(sellerId) } returns shop
-//        every { s3Manager.uploadFile(file) } just Runs
-//        every { s3Manager.getFile(originalFilename) } returns uploadedFileName
-//
-//        every { productRepository.save(any()) } answers {
-//            val savedProduct = firstArg<Product>()
-//            savedProduct.apply { id = 1L }
-//        }
-//
-//        every { productBackOfficeRepository.save(any()) } answers {
-//            val productBackOffice = firstArg<ProductBackOffice>()
-//            productBackOffice.apply { id = 1L }
-//        }
-//
-//        When("해당 메서드를 호출했을 때") {
-//            val result = productService.createProduct(
-//                sellerId = sellerId,
-//                productRequest = productRequest,
-//                productBackOfficeRequest = productBackOfficeRequest,
-//                file = file
-//            )
-//
-//            Then("추가한 상품 정보를 반환한다") {
-//                result.name shouldBe productRequest.name
-//                result.productImage shouldBe uploadedFileName
-//
-//                verify(exactly = 1) { s3Manager.uploadFile(file) }
-//                verify(exactly = 1) { s3Manager.getFile(originalFilename) }
-//                verify(exactly = 2) { productRepository.save(any()) }
-//                verify(exactly = 1) { productBackOfficeRepository.save(any()) }
-//            }
-//        }
-//    }
-//
-//    Given("updateProduct 실행") {
-//        val sellerId = 1L
-//        val productId = 1L
-//
-//        val product = Product(
-//            name = "Product Name",
-//            description = "Product Description",
-//            productImage = "",
-//            createdAt = LocalDateTime.now(),
-//            updatedAt = LocalDateTime.now(),
-//            isSoldOut = false,
-//            deletedAt = null,
-//            isDeleted = false,
-//            shop = shop,
-//            categoryId = 1L,
-//            productBackOffice = null
-//        ).apply { id = 1L }
-//
-//        val productBackOffice = ProductBackOffice(
-//            id = 1L,
-//            quantity = 10,
-//            price = 100,
-//            soldQuantity = 0,
-//            product = product
-//        )
-//
-//        product.productBackOffice = productBackOffice
-//
-//        val updateProductRequest = UpdateProductRequest(
-//            name = "Updated Product Name",
-//            description = "Updated Product Description",
-//            productImage = "updated_image.jpg",
-//            isSoldOut = true,
-//            categoryId = 2L
-//        )
-//
-//        val updatedProduct = product.apply {
-//            name = updateProductRequest.name
-//            description = updateProductRequest.description
-//            productImage = updateProductRequest.productImage
-//            isSoldOut = updateProductRequest.isSoldOut
-//            categoryId = updateProductRequest.categoryId
-//            updatedAt = LocalDateTime.now()
-//        }
-//
-//        // Mock the repository methods
-//        every { productRepository.findByIdOrNull(productId) } returns product
-//        every { productRepository.save(any()) } answers {
-//            val savedProduct = firstArg<Product>()
-//            savedProduct.apply { updatedAt = LocalDateTime.now() }
-//        }
-//        every { productBackOfficeRepository.save(any()) } answers {
-//            val savedProductBO = firstArg<ProductBackOffice>()
-//            savedProductBO.apply { id = 1L }
-//        }
-//        every { favoriteRepository.countFavoriteByProductId(productId) } returns 0
-//
-//        When("해당 메서드를 호출했을 때") {
-//            val result = productService.updateProduct(
-//                sellerId = sellerId,
-//                productId = productId,
-//                updateProductRequest = updateProductRequest
-//            )
-//
-//            Then("업데이트된 상품 정보를 반환한다") {
-//                result.name shouldBe updateProductRequest.name
-//                result.productImage shouldBe updateProductRequest.productImage
-//                result.isSoldOut shouldBe updateProductRequest.isSoldOut
-//
-//                verify(exactly = 1) { productRepository.findByIdOrNull(productId) }
-//                verify(exactly = 1) { productRepository.save(updatedProduct) }
-//                verify(exactly = 1) { favoriteRepository.countFavoriteByProductId(productId) }
-//            }
-//        }
-//    }
-//
-//
-//    Given("deleteProduct 실행") {
-//        val sellerId = 1L
-//        val productId = 1L
-//
-//        val product = Product(
-//            name = "Product Name",
-//            description = "Product Description",
-//            productImage = "",
-//            createdAt = LocalDateTime.now(),
-//            updatedAt = LocalDateTime.now(),
-//            isSoldOut = false,
-//            deletedAt = null,
-//            isDeleted = false,
-//            shop = shop,
-//            categoryId = 1L,
-//            productBackOffice = null
-//        ).apply { id = 1L }
-//
-//        val productBackOffice = ProductBackOffice(
-//            id = 1L,
-//            quantity = 10,
-//            price = 100,
-//            soldQuantity = 0,
-//            product = product
-//        )
-//
-//        product.productBackOffice = productBackOffice
-//
-//        every { productRepository.findByIdOrNull(productId) } returns product
-//        every { productRepository.save(any()) } answers {
-//            val updatedProduct = firstArg<Product>()
-//            updatedProduct.apply { id = productId }
-//        }
-//
-//        When("해당 메서드를 호출했을 때") {
-//            productService.deleteProduct(sellerId, productId)
-//
-//            Then("상품이 삭제 상태로 변경된다") {
-//                verify(exactly = 1) { productRepository.findByIdOrNull(productId) }
-//                verify(exactly = 1) { productRepository.save(any()) }
-//            }
-//        }
-//    }
-//
-//    Given("getProductById 실행") {
-//        val productId = 1L
-//
-//        val product = Product(
-//            name = "Product Name",
-//            description = "Product Description",
-//            productImage = "",
-//            createdAt = LocalDateTime.now(),
-//            updatedAt = LocalDateTime.now(),
-//            isSoldOut = false,
-//            deletedAt = null,
-//            isDeleted = false,
-//            shop = shop,
-//            categoryId = 1L,
-//            productBackOffice = null
-//        ).apply { id = 1L }
-//
-//        val productBackOffice = ProductBackOffice(
-//            id = 1L,
-//            quantity = 10,
-//            price = 100,
-//            soldQuantity = 0,
-//            product = product
-//        )
-//
-//        product.productBackOffice = productBackOffice
-//
-//        every { productRepository.findByIdOrNull(productId) } returns product
-//        every { favoriteRepository.countFavoriteByProductId(productId) } returns 0
-//
-//        When("해당 메서드를 호출했을 때") {
-//            val result = productService.getProductById(productId)
-//
-//            Then("상품 정보를 반환한다") {
-//                result.name shouldBe product.name
-//                result.productImage shouldBe product.productImage
-//
-//                verify(exactly = 1) { productRepository.findByIdOrNull(productId) }
-//                verify(exactly = 1) { favoriteRepository.countFavoriteByProductId(productId) }
-//            }
-//        }
-//    }
-//
-//    Given("getAllProducts 실행") {
-//        val pageable = mockk<Pageable>()
-//
-//        // Mock Pageable methods
-//        every { pageable.offset } returns 0L
-//        every { pageable.pageSize } returns 5
-//        every { pageable.sort } returns mockk()
-//        every { pageable.toOptional() } returns Optional.empty()
-//
-//        val product = Product(
-//            name = "Product Name",
-//            description = "Product Description",
-//            productImage = "",
-//            createdAt = LocalDateTime.now(),
-//            updatedAt = LocalDateTime.now(),
-//            isSoldOut = false,
-//            deletedAt = null,
-//            isDeleted = false,
-//            shop = shop,
-//            categoryId = 1L,
-//            productBackOffice = null
-//        ).apply { id = 1L }
-//
-//        val productBackOffice = ProductBackOffice(
-//            id = 1L,
-//            quantity = 10,
-//            price = 100,
-//            soldQuantity = 0,
-//            product = product
-//        )
-//
-//        product.productBackOffice = productBackOffice
-//
-//        val product2 = Product(
-//            name = "Product Name",
-//            description = "Product Description",
-//            productImage = "",
-//            createdAt = LocalDateTime.now(),
-//            updatedAt = LocalDateTime.now(),
-//            isSoldOut = false,
-//            deletedAt = null,
-//            isDeleted = false,
-//            shop = shop,
-//            categoryId = 1L,
-//            productBackOffice = null
-//        ).apply { id = 1L }
-//
-//        val productBackOffice2 = ProductBackOffice(
-//            id = 1L,
-//            quantity = 10,
-//            price = 100,
-//            soldQuantity = 0,
-//            product = product
-//        )
-//
-//        product2.productBackOffice = productBackOffice2
-//
-//        val product3 = Product(
-//            name = "Product Name 3",
-//            description = "Product Description 3",
-//            productImage = "image3.jpg",
-//            createdAt = LocalDateTime.now(),
-//            updatedAt = LocalDateTime.now(),
-//            isSoldOut = true,
-//            deletedAt = null,
-//            isDeleted = false,
-//            shop = shop,
-//            categoryId = 1L,
-//            productBackOffice = null
-//        ).apply { id = 3L }
-//
-//        val productBackOffice3 = ProductBackOffice(
-//            id = 3L,
-//            quantity = 5,
-//            price = 150,
-//            soldQuantity = 10,
-//            product = product3
-//        )
-//
-//        product3.productBackOffice = productBackOffice3
-//
-//        val product4 = Product(
-//            name = "Product Name 4",
-//            description = "Product Description 4",
-//            productImage = "image4.jpg",
-//            createdAt = LocalDateTime.now(),
-//            updatedAt = LocalDateTime.now(),
-//            isSoldOut = false,
-//            deletedAt = null,
-//            isDeleted = true,
-//            shop = shop,
-//            categoryId = 3L,
-//            productBackOffice = null
-//        ).apply { id = 4L }
-//
-//        val productBackOffice4 = ProductBackOffice(
-//            id = 4L,
-//            quantity = 30,
-//            price = 250,
-//            soldQuantity = 15,
-//            product = product4
-//        )
-//
-//        product4.productBackOffice = productBackOffice4
-//
-//        val product5 = Product(
-//            name = "Product Name 5",
-//            description = "Product Description 5",
-//            productImage = "image5.jpg",
-//            createdAt = LocalDateTime.now(),
-//            updatedAt = LocalDateTime.now(),
-//            isSoldOut = false,
-//            deletedAt = null,
-//            isDeleted = false,
-//            shop = shop,
-//            categoryId = 2L,
-//            productBackOffice = null
-//        ).apply { id = 5L }
-//
-//        val productBackOffice5 = ProductBackOffice(
-//            id = 5L,
-//            quantity = 40,
-//            price = 300,
-//            soldQuantity = 20,
-//            product = product5
-//        )
-//
-//        product5.productBackOffice = productBackOffice5
-//
-//        val product6 = Product(
-//            name = "Product Name 6",
-//            description = "Product Description 6",
-//            productImage = "image6.jpg",
-//            createdAt = LocalDateTime.now(),
-//            updatedAt = LocalDateTime.now(),
-//            isSoldOut = false,
-//            deletedAt = null,
-//            isDeleted = false,
-//            shop = shop,
-//            categoryId = 3L,
-//            productBackOffice = null
-//        ).apply { id = 6L }
-//
-//        val productBackOffice6 = ProductBackOffice(
-//            id = 6L,
-//            quantity = 50,
-//            price = 350,
-//            soldQuantity = 25,
-//            product = product6
-//        )
-//
-//        product6.productBackOffice = productBackOffice6
-//
-//        val products = PageImpl(listOf(product), pageable, 1)
-//
-//        every { productRepository.findAllPaginated(pageable) } returns products
-//        every { favoriteService.countFavorite(product.id!!) } returns 0
-//
-//        When("해당 메서드를 호출했을 때") {
-//            val result = productService.getAllProducts(pageable)
-//
-//            Then("상품 목록을 반환한다") {
-//                result.content.size shouldBe 1
-//                result.content[0].name shouldBe product.name
-//
-//                verify(exactly = 1) { productRepository.findAllPaginated(pageable) }
-//            }
-//        }
-//    }
-//
-//    Given("getProductsByCategory 실행") {
-//        val categoryId = 1L
-//        val pageable = mockk<Pageable>()
-//
-//        // Mock Pageable methods
-//        every { pageable.offset } returns 0L
-//        every { pageable.pageSize } returns 5
-//        every { pageable.sort } returns mockk()
-//        every { pageable.toOptional() } returns Optional.empty()
-//
-//        val product = Product(
-//            name = "Product Name",
-//            description = "Product Description",
-//            productImage = "",
-//            createdAt = LocalDateTime.now(),
-//            updatedAt = LocalDateTime.now(),
-//            isSoldOut = false,
-//            deletedAt = null,
-//            isDeleted = false,
-//            shop = shop,
-//            categoryId = 1L,
-//            productBackOffice = null
-//        ).apply { id = 1L }
-//
-//        val productBackOffice = ProductBackOffice(
-//            id = 1L,
-//            quantity = 10,
-//            price = 100,
-//            soldQuantity = 0,
-//            product = product
-//        )
-//
-//        product.productBackOffice = productBackOffice
-//
-//        val product2 = Product(
-//            name = "Product Name",
-//            description = "Product Description",
-//            productImage = "",
-//            createdAt = LocalDateTime.now(),
-//            updatedAt = LocalDateTime.now(),
-//            isSoldOut = false,
-//            deletedAt = null,
-//            isDeleted = false,
-//            shop = shop,
-//            categoryId = 1L,
-//            productBackOffice = null
-//        ).apply { id = 1L }
-//
-//        val productBackOffice2 = ProductBackOffice(
-//            id = 1L,
-//            quantity = 10,
-//            price = 100,
-//            soldQuantity = 0,
-//            product = product
-//        )
-//
-//        product2.productBackOffice = productBackOffice2
-//
-//        val product3 = Product(
-//            name = "Product Name 3",
-//            description = "Product Description 3",
-//            productImage = "image3.jpg",
-//            createdAt = LocalDateTime.now(),
-//            updatedAt = LocalDateTime.now(),
-//            isSoldOut = true,
-//            deletedAt = null,
-//            isDeleted = false,
-//            shop = shop,
-//            categoryId = 1L,
-//            productBackOffice = null
-//        ).apply { id = 3L }
-//
-//        val productBackOffice3 = ProductBackOffice(
-//            id = 3L,
-//            quantity = 5,
-//            price = 150,
-//            soldQuantity = 10,
-//            product = product3
-//        )
-//
-//        product3.productBackOffice = productBackOffice3
-//
-//        val product4 = Product(
-//            name = "Product Name 4",
-//            description = "Product Description 4",
-//            productImage = "image4.jpg",
-//            createdAt = LocalDateTime.now(),
-//            updatedAt = LocalDateTime.now(),
-//            isSoldOut = false,
-//            deletedAt = null,
-//            isDeleted = true,
-//            shop = shop,
-//            categoryId = 3L,
-//            productBackOffice = null
-//        ).apply { id = 4L }
-//
-//        val productBackOffice4 = ProductBackOffice(
-//            id = 4L,
-//            quantity = 30,
-//            price = 250,
-//            soldQuantity = 15,
-//            product = product4
-//        )
-//
-//        product4.productBackOffice = productBackOffice4
-//
-//        val product5 = Product(
-//            name = "Product Name 5",
-//            description = "Product Description 5",
-//            productImage = "image5.jpg",
-//            createdAt = LocalDateTime.now(),
-//            updatedAt = LocalDateTime.now(),
-//            isSoldOut = false,
-//            deletedAt = null,
-//            isDeleted = false,
-//            shop = shop,
-//            categoryId = 2L,
-//            productBackOffice = null
-//        ).apply { id = 5L }
-//
-//        val productBackOffice5 = ProductBackOffice(
-//            id = 5L,
-//            quantity = 40,
-//            price = 300,
-//            soldQuantity = 20,
-//            product = product5
-//        )
-//
-//        product5.productBackOffice = productBackOffice5
-//
-//        val product6 = Product(
-//            name = "Product Name 6",
-//            description = "Product Description 6",
-//            productImage = "image6.jpg",
-//            createdAt = LocalDateTime.now(),
-//            updatedAt = LocalDateTime.now(),
-//            isSoldOut = false,
-//            deletedAt = null,
-//            isDeleted = false,
-//            shop = shop,
-//            categoryId = 3L,
-//            productBackOffice = null
-//        ).apply { id = 6L }
-//
-//        val productBackOffice6 = ProductBackOffice(
-//            id = 6L,
-//            quantity = 50,
-//            price = 350,
-//            soldQuantity = 25,
-//            product = product6
-//        )
-//
-//        product6.productBackOffice = productBackOffice6
-//
-//        val products = PageImpl(listOf(product), pageable, 1)
-//        every { productRepository.findByCategoryPaginated(categoryId, pageable) } returns products
-//        every { favoriteService.countFavorite(product.id!!) } returns 0
-//
-//        When("해당 메서드를 호출했을 때") {
-//            val result = productService.getProductsByCategory(categoryId, pageable)
-//
-//            Then("해당 카테고리의 상품 목록을 반환한다") {
-//                result.content.size shouldBe 1
-//                result.content[0].name shouldBe product.name
-//
-//                verify(exactly = 1) { productRepository.findByCategoryPaginated(categoryId, pageable) }
-//            }
-//        }
-//    }
-//
-//}) {
-//    companion object {
-//        private val shop = Shop(
-//            sellerId = 1L,
-//            name = "ShopName",
-//            description = "ShopDescription",
-//            rate = 5.0f,
-//            shopImage = "Image"
-//        ).apply { id = 1L }
-//    }
-//}
-=======
 package com.highv.ecommerce.product
 
 import com.highv.ecommerce.domain.backoffice.dto.productbackoffice.ProductBackOfficeRequest
@@ -1271,5 +631,4 @@
             shopImage = "Image"
         ).apply { id = 1L }
     }
-}
->>>>>>> f586ac38
+}