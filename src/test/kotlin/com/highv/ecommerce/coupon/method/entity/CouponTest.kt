--- conflicted
+++ resolved
@@ -15,6 +15,8 @@
 
 class CouponTest {
 
+
+
     @Test
     fun `만료 시간이 다르면 CouponExpiredException 처리`() {
 
@@ -26,11 +28,7 @@
     }
 
     @Test
-<<<<<<< HEAD
-    fun `spendCoupon 에서 0 이하로 떨어질 경우 RuntimeException 처리`() {
-=======
     fun `spendCoupon 에서 0 이하로 떨어질 경우 CouponSoldOutException 처리`(){
->>>>>>> 8028f2cd
         coupon.quantity = 0
 
         shouldThrow<CouponSoldOutException> {
@@ -41,11 +39,7 @@
     }
 
     @Test
-<<<<<<< HEAD
-    fun `update 시에 DiscountPolicy DISCOUNT_RATE 이고 값이 100을 넘을 경우 RuntimeException 처리`() {
-=======
     fun `update 시에 DiscountPolicy DISCOUNT_RATE 이고 값이 100을 넘을 경우 InvalidDiscountPolicyException 처리`(){
->>>>>>> 8028f2cd
 
         val updateCouponRequest = UpdateCouponRequest(
             discountPolicy = DiscountPolicy.DISCOUNT_RATE,
@@ -62,7 +56,7 @@
     }
 
     //Given
-    companion object {
+    companion object{
         private val shop = Shop(
             sellerId = 1L,
             name = "name",
@@ -95,4 +89,5 @@
             sellerId = 1L,
         )
     }
+
 }