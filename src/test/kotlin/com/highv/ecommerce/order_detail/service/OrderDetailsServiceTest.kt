--- conflicted
+++ resolved
@@ -191,26 +191,16 @@
         every { orderDetailsRepository.findAllByShopId(1L) } returns listOf(orderDetails, orderDetails2)
         every { orderMasterRepository.findByIdInOrderByIdDesc(any()) } returns listOf(orderMaster)
 
-<<<<<<< HEAD
-        every { orderMasterRepository.findByIdInOrderByIdDesc(any()) } returns listOf(orderMaster)
-
         val result = orderDetailsService.getSellerOrderDetailsAll(1L)
 
-=======
-        val result = orderDetailsService.getSellerOrderDetailsAll(1L)
-
->>>>>>> f586ac38
         result.size shouldBe 1
     }
 
     @Test
     fun `getSellerOrderDetailsBuyer 메서드 실행 시 Seller 가 buyer의 주문 정보를 모두 조회`() {
 
-<<<<<<< HEAD
         every { orderMasterRepository.findByIdOrNull(any()) } returns orderMaster
-
-=======
->>>>>>> f586ac38
+      
         every { orderDetailsRepository.findAllByShopIdAndOrderMasterId(any(), any()) } returns listOf(
             orderDetails,
             orderDetails2
