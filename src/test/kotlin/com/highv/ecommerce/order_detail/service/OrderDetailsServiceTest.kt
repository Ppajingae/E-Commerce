<<<<<<< HEAD
//package com.highv.ecommerce.order_detail.service
//
//import com.highv.ecommerce.domain.backoffice.entity.ProductBackOffice
//import com.highv.ecommerce.domain.buyer.entity.Buyer
//import com.highv.ecommerce.domain.coupon.entity.Coupon
//import com.highv.ecommerce.domain.coupon.entity.CouponToBuyer
//import com.highv.ecommerce.domain.coupon.enumClass.DiscountPolicy
//import com.highv.ecommerce.domain.coupon.repository.CouponRepository
//import com.highv.ecommerce.domain.coupon.repository.CouponToBuyerRepository
//import com.highv.ecommerce.domain.item_cart.entity.ItemCart
//import com.highv.ecommerce.domain.order_details.dto.BuyerOrderStatusRequest
//import com.highv.ecommerce.domain.order_details.dto.OrderStatusResponse
//import com.highv.ecommerce.domain.order_details.dto.SellerOrderStatusRequest
//import com.highv.ecommerce.domain.order_details.entity.OrderDetails
//import com.highv.ecommerce.domain.order_details.enumClass.ComplainStatus
//import com.highv.ecommerce.domain.order_details.enumClass.ComplainType
//import com.highv.ecommerce.domain.order_details.enumClass.OrderStatus
//import com.highv.ecommerce.domain.order_details.repository.OrderDetailsRepository
//import com.highv.ecommerce.domain.order_details.service.OrderDetailsService
//import com.highv.ecommerce.domain.order_master.entity.OrderMaster
//import com.highv.ecommerce.domain.order_master.repository.OrderMasterRepository
//import com.highv.ecommerce.domain.product.entity.Product
//import com.highv.ecommerce.domain.seller.shop.entity.Shop
//import io.kotest.assertions.throwables.shouldThrow
//import io.kotest.core.spec.style.BehaviorSpec
//import io.kotest.matchers.shouldBe
//import io.mockk.clearAllMocks
//import io.mockk.every
//import io.mockk.mockk
//import java.time.LocalDateTime
//import kotlin.test.Test
//
//class OrderDetailsServiceTest: BehaviorSpec(){
//    private val orderMasterRepository = mockk<OrderMasterRepository>()
//    private val orderDetailsRepository = mockk<OrderDetailsRepository>()
//    private val couponToBuyerRepository = mockk<CouponToBuyerRepository>()
//    private val couponRepository = mockk<CouponRepository>()
//    private val orderDetailsService = OrderDetailsService(
//        orderDetailsRepository,
//        couponToBuyerRepository,
//        couponRepository,
//        orderMasterRepository
//    )
//
//    init {
//
//        Given("requestComplainAccept 메서드를 호출 시"){
//            When("환불을 승인할 경우"){
//                Then("주문이 취소되고 쿠폰이 사용자 한테 반환 된다 또한 재고도 반환 된다"){
//                    product1.productBackOffice = productBackOffice
//
//                    val sellerOrderStatusRequest = SellerOrderStatusRequest(
//                        buyerId = 1L,
//                        description = "test"
//                    )
//                    orderDetails.complainStatus = ComplainStatus.REFUND_REQUESTED
//
//                    every {
//                        orderDetailsRepository.findAllByShopIdAndOrderMasterIdAndBuyerId(any(), any(), any())
//                    } returns listOf(orderDetails)
//                    every { couponRepository.findAllByProductId(any()) } returns listOf(coupon.id!!)
//                    every { couponToBuyerRepository.findAllByCouponIdAndBuyerIdAndIsUsedTrue(any(),any())
//                    } returns listOf(couponToBuyer)
//                    every { orderDetailsRepository.saveAll(any()) } returns listOf(orderDetails)
//
//                    val result = orderDetailsService.requestComplainAccept(1L, 1L, sellerOrderStatusRequest)
//
//                    orderDetails.orderStatus shouldBe OrderStatus.ORDER_CANCELED
//                    orderDetails.complainStatus shouldBe ComplainStatus.REFUNDED
//                    orderDetails.sellerDescription shouldBe "test"
//                    productBackOffice.quantity shouldBe 101
//                    couponToBuyer.isUsed shouldBe false
//
//                    result shouldBe OrderStatusResponse.from(ComplainType.REFUND, "전체 요청 승인 완료 되었습니다")
//                }
//            }
//            When("교환을 승인할 경우"){
//                Then("주문 상태가 주문 준비 중으로 변경 된다"){
//
//                    val sellerOrderStatusRequest = SellerOrderStatusRequest(
//                        buyerId = 1L,
//                        description = "test"
//                    )
//                    orderDetails.complainStatus = ComplainStatus.EXCHANGE_REQUESTED
//
//                    every {
//                        orderDetailsRepository.findAllByShopIdAndOrderMasterIdAndBuyerId(any(), any(), any())
//                    } returns listOf(orderDetails)
//                    every { couponRepository.findAllByProductId(any()) } returns listOf(coupon.id!!)
//                    every { couponToBuyerRepository.findAllByCouponIdAndBuyerIdAndIsUsedTrue(any(),any())
//                    } returns listOf(couponToBuyer)
//                    every { orderDetailsRepository.saveAll(any()) } returns listOf(orderDetails)
//
//                    val result = orderDetailsService.requestComplainAccept(1L, 1L, sellerOrderStatusRequest)
//
//                    orderDetails.orderStatus shouldBe OrderStatus.PRODUCT_PREPARING
//                    orderDetails.complainStatus shouldBe ComplainStatus.EXCHANGED
//                    result shouldBe OrderStatusResponse.from(ComplainType.EXCHANGE, "전체 요청 승인 완료 되었습니다")
//
//                }
//            }
//            When("교환과 환불 모두 하지 않은 경우"){
//                Then("구매자가 환불 및 교환 요청을 하지 않았 거나 요청 처리가 완료 되었습니다 를 반환"){
//                    val sellerOrderStatusRequest = SellerOrderStatusRequest(
//                        buyerId = 1L,
//                        description = "test"
//                    )
//                    orderDetails.complainStatus = ComplainStatus.NONE
//
//                    every {
//                        orderDetailsRepository.findAllByShopIdAndOrderMasterIdAndBuyerId(any(), any(), any())
//                    } returns listOf(orderDetails)
//                    every { couponRepository.findAllByProductId(any()) } returns listOf(coupon.id!!)
//                    every { couponToBuyerRepository.findAllByCouponIdAndBuyerIdAndIsUsedTrue(any(),any())
//                    } returns listOf(couponToBuyer)
//                    every { orderDetailsRepository.saveAll(any()) } returns listOf(orderDetails)
//
//                    shouldThrow<RuntimeException> {
//                        orderDetailsService.requestComplainAccept(1L, 1L, sellerOrderStatusRequest)
//                    }.let {
//                        it.message shouldBe "구매자가 환불 및 교환 요청을 하지 않았 거나 요청 처리가 완료 되었습니다"
//                    }
//                }
//            }
//        }
//
//        afterEach {
//            clearAllMocks()
//        }
//    }
//
//
//    @Test
//    fun `buyerRequestComplain 메서드로 바이어가 컴플레인을 걸었을 경우 정상적으로 작동하는지 확인`(){
//
//        val buyerOrderStatusRequest = BuyerOrderStatusRequest(
//            complainType = ComplainType.REFUND,
//            description = "dummy description",
//        )
//
//        every { orderDetailsRepository.findAllByShopIdAndOrderMasterIdAndBuyerId(any(), any(), any())
//        } returns listOf(orderDetails, orderDetails2)
//
//        every { orderDetailsRepository.saveAll(any())
//        } returns listOf(orderDetails, orderDetails2)
//
//
//        val result = orderDetailsService.buyerRequestComplain(buyerOrderStatusRequest,1L,1L,1L)
//
//        orderDetails.orderStatus shouldBe OrderStatus.PENDING
//        orderDetails.complainStatus shouldBe ComplainStatus.REFUND_REQUESTED
//        orderDetails.buyerDescription shouldBe "dummy description"
//        orderDetails2.orderStatus shouldBe OrderStatus.PENDING
//        orderDetails2.complainStatus shouldBe ComplainStatus.REFUND_REQUESTED
//        orderDetails2.buyerDescription shouldBe "dummy description"
//        result shouldBe OrderStatusResponse.from(ComplainType.REFUND, "요청 완료 되었습니다")
//
//    }
//
//    @Test
//    fun `requestComplainReject 메서드로 셀러가 컴플레인을 거절 었을 경우 정상적으로 작동 하는지 확인`(){
//        orderDetails.complainStatus = ComplainStatus.REFUND_REQUESTED
//
//        val sellerOrderStatusRequest = SellerOrderStatusRequest(
//            buyerId = 1L,
//            description = "dummy description",
//        )
//
//        every {
//            orderDetailsRepository.findAllByShopIdAndOrderMasterIdAndBuyerId(any(), any(), any())
//        } returns listOf(orderDetails)
//
//        every {
//            orderDetailsRepository.saveAll(any())
//        } returns listOf(orderDetails)
//
//        val result = orderDetailsService.requestComplainReject(sellerOrderStatusRequest, 1L, 1L)
//
//        orderDetails.orderStatus shouldBe OrderStatus.ORDERED
//        orderDetails.complainStatus shouldBe ComplainStatus.REFUND_REJECTED
//        orderDetails.sellerDescription shouldBe "dummy description"
//        result shouldBe OrderStatusResponse.from(ComplainType.REFUND, "전체 요청 거절 완료 되었습니다")
//    }
//
//    @Test
//    fun `getSellerOrderDetailsAll 메서드 실행 시 Seller 가 주문 정보를 모두 조회`(){
//
//        every { orderDetailsRepository.findAllByShopId(1L) } returns listOf(orderDetails, orderDetails2)
//
//        val result = orderDetailsService.getSellerOrderDetailsAll(1L, 1L)
//
//        result.size shouldBe 2
//    }
//
//    @Test
//    fun `getSellerOrderDetailsBuyer 메서드 실행 시 Seller 가 buyer의 주문 정보를 모두 조회`(){
//
//        every { orderDetailsRepository.findAllByShopIdAndOrderMasterIdAndBuyerId(any(), any(), any()) } returns listOf(orderDetails, orderDetails2)
//
//        val result = orderDetailsService.getSellerOrderDetailsBuyer(1L, 1L, 1L)
//
//        result.size shouldBe 2
//    }
//
//
//
//    companion object{
//        private val orderMaster = OrderMaster(
//            id = 1L,
//            regDateTime = LocalDateTime.of(2021, 1, 1, 1, 0),
//        )
//
//        private val buyer = Buyer(
//            id = 1L,
//            nickname = "nickname",
//            password = "password",
//            email = "email",
//            profileImage = "profileImage",
//            phoneNumber = "1234567890",
//            address = "address"
//        )
//
//        private val shop = Shop(
//            sellerId = 1L,
//            name = "name",
//            description = "description",
//            shopImage = "shopImage",
//            rate = 1f
//        ).apply { id = 1L }
//
//        private val product1 = Product(
//            name = "product1",
//            description = "product1",
//            productImage = "product1",
//            createdAt = LocalDateTime.of(2021, 1, 1, 1, 0),
//            updatedAt = LocalDateTime.of(2021, 1, 1, 1, 0),
//            isSoldOut = false,
//            shop = shop,
//            categoryId = 1L,
//        ).apply { id = 1L }
//
//        private val productBackOffice = ProductBackOffice(
//            id = 1L,
//            quantity = 100,
//            price = 10000,
//            soldQuantity = 20000,
//            product = product1,
//        ).apply { id = 1L }
//
//        private val orderDetails = OrderDetails(
//            id = 1L,
//            orderStatus = OrderStatus.ORDERED,
//            complainStatus = ComplainStatus.NONE,
//            buyer = buyer,
//            product = product1,
//            orderMasterId = 1L,
//            productQuantity = 1,
//            shopId = 1L,
//            totalPrice = 10000
//        )
//
//        private val orderDetails2 = OrderDetails(
//            id = 2L,
//            orderStatus = OrderStatus.ORDERED,
//            complainStatus = ComplainStatus.NONE,
//            buyer = buyer,
//            product = product1,
//            orderMasterId = 1L,
//            productQuantity = 1,
//            shopId = 1L,
//            totalPrice = 10000
//        )
//
//        private val coupon = Coupon(
//            id = 1L,
//            discountPolicy = DiscountPolicy.DISCOUNT_RATE,
//            discount = 10,
//            quantity = 10,
//            expiredAt = LocalDateTime.of(2129, 1, 1, 1, 0),
//            createdAt = LocalDateTime.of(2021, 1, 1, 1, 0),
//            product = product1,
//            sellerId = 1L
//        )
//
//        private val couponToBuyer = CouponToBuyer(
//            id = 1L,
//            coupon = coupon,
//            buyer = buyer,
//            isUsed = false
//        )
//
//        private val itemCart = ItemCart(
//            product = product1,
//            quantity = 1,
//            buyerId = 1L,
//            shopId = 1L
//        ).apply { id = 1L }
//    }
//}
=======
package com.highv.ecommerce.order_detail.service

import com.highv.ecommerce.common.exception.InvalidRequestException
import com.highv.ecommerce.domain.backoffice.entity.ProductBackOffice
import com.highv.ecommerce.domain.buyer.entity.Buyer
import com.highv.ecommerce.domain.coupon.entity.Coupon
import com.highv.ecommerce.domain.coupon.entity.CouponToBuyer
import com.highv.ecommerce.domain.coupon.enumClass.DiscountPolicy
import com.highv.ecommerce.domain.coupon.repository.CouponRepository
import com.highv.ecommerce.domain.coupon.repository.CouponToBuyerRepository
import com.highv.ecommerce.domain.item_cart.entity.ItemCart
import com.highv.ecommerce.domain.order_details.dto.BuyerOrderStatusRequest
import com.highv.ecommerce.domain.order_details.dto.OrderStatusResponse
import com.highv.ecommerce.domain.order_details.dto.SellerOrderStatusRequest
import com.highv.ecommerce.domain.order_details.entity.OrderDetails
import com.highv.ecommerce.domain.order_details.enumClass.ComplainStatus
import com.highv.ecommerce.domain.order_details.enumClass.ComplainType
import com.highv.ecommerce.domain.order_details.enumClass.OrderStatus
import com.highv.ecommerce.domain.order_details.repository.OrderDetailsRepository
import com.highv.ecommerce.domain.order_details.service.OrderDetailsService
import com.highv.ecommerce.domain.order_master.entity.OrderMaster
import com.highv.ecommerce.domain.order_master.repository.OrderMasterRepository
import com.highv.ecommerce.domain.product.entity.Product
import com.highv.ecommerce.domain.seller.shop.entity.Shop
import io.kotest.assertions.throwables.shouldThrow
import io.kotest.core.spec.style.BehaviorSpec
import io.kotest.matchers.shouldBe
import io.mockk.clearAllMocks
import io.mockk.every
import io.mockk.mockk
import java.time.LocalDateTime
import kotlin.test.Test

class OrderDetailsServiceTest : BehaviorSpec() {
    private val orderMasterRepository = mockk<OrderMasterRepository>()
    private val orderDetailsRepository = mockk<OrderDetailsRepository>()
    private val couponToBuyerRepository = mockk<CouponToBuyerRepository>()
    private val couponRepository = mockk<CouponRepository>()
    private val orderDetailsService = OrderDetailsService(
        orderDetailsRepository,
        couponToBuyerRepository,
        couponRepository,
        orderMasterRepository
    )

    init {

        Given("requestComplainAccept 메서드를 호출 시") {
            When("환불을 승인할 경우") {
                Then("주문이 취소되고 쿠폰이 사용자 한테 반환 된다 또한 재고도 반환 된다") {
                    product1.productBackOffice = productBackOffice

                    val sellerOrderStatusRequest = SellerOrderStatusRequest(
                        buyerId = 1L,
                        description = "test"
                    )
                    orderDetails.complainStatus = ComplainStatus.REFUND_REQUESTED

                    every {
                        orderDetailsRepository.findAllByShopIdAndOrderMasterIdAndBuyerId(any(), any(), any())
                    } returns listOf(orderDetails)
                    every { couponRepository.findAllByProductId(any()) } returns listOf(coupon.id!!)
                    every {
                        couponToBuyerRepository.findAllByCouponIdAndBuyerIdAndIsUsedTrue(any(), any())
                    } returns listOf(couponToBuyer)
                    every { orderDetailsRepository.saveAll(any()) } returns listOf(orderDetails)

                    val result = orderDetailsService.requestComplainAccept(1L, 1L, sellerOrderStatusRequest)

                    orderDetails.orderStatus shouldBe OrderStatus.ORDER_CANCELED
                    orderDetails.complainStatus shouldBe ComplainStatus.REFUNDED
                    orderDetails.sellerDescription shouldBe "test"
                    productBackOffice.quantity shouldBe 101
                    couponToBuyer.isUsed shouldBe false

                    result shouldBe OrderStatusResponse.from(ComplainType.REFUND, "전체 요청 승인 완료 되었습니다")
                }
            }
            When("교환을 승인할 경우") {
                Then("주문 상태가 주문 준비 중으로 변경 된다") {

                    val sellerOrderStatusRequest = SellerOrderStatusRequest(
                        buyerId = 1L,
                        description = "test"
                    )
                    orderDetails.complainStatus = ComplainStatus.EXCHANGE_REQUESTED

                    every {
                        orderDetailsRepository.findAllByShopIdAndOrderMasterIdAndBuyerId(any(), any(), any())
                    } returns listOf(orderDetails)
                    every { couponRepository.findAllByProductId(any()) } returns listOf(coupon.id!!)
                    every {
                        couponToBuyerRepository.findAllByCouponIdAndBuyerIdAndIsUsedTrue(any(), any())
                    } returns listOf(couponToBuyer)
                    every { orderDetailsRepository.saveAll(any()) } returns listOf(orderDetails)

                    val result = orderDetailsService.requestComplainAccept(1L, 1L, sellerOrderStatusRequest)

                    orderDetails.orderStatus shouldBe OrderStatus.PRODUCT_PREPARING
                    orderDetails.complainStatus shouldBe ComplainStatus.EXCHANGED
                    result shouldBe OrderStatusResponse.from(ComplainType.EXCHANGE, "전체 요청 승인 완료 되었습니다")

                }
            }
            When("교환과 환불 모두 하지 않은 경우") {
                Then("구매자가 환불 및 교환 요청을 하지 않았 거나 요청 처리가 완료 되었습니다 를 반환") {
                    val sellerOrderStatusRequest = SellerOrderStatusRequest(
                        buyerId = 1L,
                        description = "test"
                    )
                    orderDetails.complainStatus = ComplainStatus.NONE

                    every {
                        orderDetailsRepository.findAllByShopIdAndOrderMasterIdAndBuyerId(any(), any(), any())
                    } returns listOf(orderDetails)
                    every { couponRepository.findAllByProductId(any()) } returns listOf(coupon.id!!)
                    every {
                        couponToBuyerRepository.findAllByCouponIdAndBuyerIdAndIsUsedTrue(any(), any())
                    } returns listOf(couponToBuyer)
                    every { orderDetailsRepository.saveAll(any()) } returns listOf(orderDetails)

                    shouldThrow<InvalidRequestException> {
                        orderDetailsService.requestComplainAccept(1L, 1L, sellerOrderStatusRequest)
                    }.let {
                        it.message shouldBe "구매자가 환불 및 교환 요청을 하지 않았 거나 요청 처리가 완료 되었습니다"
                    }
                }
            }
        }

        afterEach {
            clearAllMocks()
        }
    }

    @Test
    fun `buyerRequestComplain 메서드로 바이어가 컴플레인을 걸었을 경우 정상적으로 작동하는지 확인`() {

        val buyerOrderStatusRequest = BuyerOrderStatusRequest(
            complainType = ComplainType.REFUND,
            description = "dummy description",
        )

        every {
            orderDetailsRepository.findAllByShopIdAndOrderMasterIdAndBuyerId(any(), any(), any())
        } returns listOf(orderDetails, orderDetails2)

        every {
            orderDetailsRepository.saveAll(any())
        } returns listOf(orderDetails, orderDetails2)

        val result = orderDetailsService.buyerRequestComplain(buyerOrderStatusRequest, 1L, 1L, 1L)

        orderDetails.orderStatus shouldBe OrderStatus.PENDING
        orderDetails.complainStatus shouldBe ComplainStatus.REFUND_REQUESTED
        orderDetails.buyerDescription shouldBe "dummy description"
        orderDetails2.orderStatus shouldBe OrderStatus.PENDING
        orderDetails2.complainStatus shouldBe ComplainStatus.REFUND_REQUESTED
        orderDetails2.buyerDescription shouldBe "dummy description"
        result shouldBe OrderStatusResponse.from(ComplainType.REFUND, "요청 완료 되었습니다")
    }

    @Test
    fun `requestComplainReject 메서드로 셀러가 컴플레인을 거절 었을 경우 정상적으로 작동 하는지 확인`() {
        orderDetails.complainStatus = ComplainStatus.REFUND_REQUESTED

        val sellerOrderStatusRequest = SellerOrderStatusRequest(
            buyerId = 1L,
            description = "dummy description",
        )

        every {
            orderDetailsRepository.findAllByShopIdAndOrderMasterIdAndBuyerId(any(), any(), any())
        } returns listOf(orderDetails)

        every {
            orderDetailsRepository.saveAll(any())
        } returns listOf(orderDetails)

        val result = orderDetailsService.requestComplainReject(sellerOrderStatusRequest, 1L, 1L)

        orderDetails.orderStatus shouldBe OrderStatus.ORDERED
        orderDetails.complainStatus shouldBe ComplainStatus.REFUND_REJECTED
        orderDetails.sellerDescription shouldBe "dummy description"
        result shouldBe OrderStatusResponse.from(ComplainType.REFUND, "전체 요청 거절 완료 되었습니다")
    }

    @Test
    fun `getSellerOrderDetailsAll 메서드 실행 시 Seller 가 주문 정보를 모두 조회`() {

        every { orderDetailsRepository.findAllByShopId(1L) } returns listOf(orderDetails, orderDetails2)
        every { orderMasterRepository.findByIdInOrderByIdDesc(any()) } returns listOf(orderMaster)

        val result = orderDetailsService.getSellerOrderDetailsAll(1L)

        result.size shouldBe 1
    }

    @Test
    fun `getSellerOrderDetailsBuyer 메서드 실행 시 Seller 가 buyer의 주문 정보를 모두 조회`() {

        every { orderDetailsRepository.findAllByShopIdAndOrderMasterId(any(), any()) } returns listOf(
            orderDetails,
            orderDetails2
        )
        every { orderMasterRepository.findByIdOrNull(any()) } returns orderMaster

        val result = orderDetailsService.getSellerOrderDetailsBuyer(1L, 1L)

        result.orderMasterId shouldBe 1L

    }

    companion object {
        private val orderMaster = OrderMaster(
            id = 1L,
            regDateTime = LocalDateTime.of(2021, 1, 1, 1, 0),
        )

        private val buyer = Buyer(
            id = 1L,
            nickname = "nickname",
            password = "password",
            email = "email",
            profileImage = "profileImage",
            phoneNumber = "1234567890",
            address = "address"
        )

        private val shop = Shop(
            sellerId = 1L,
            name = "name",
            description = "description",
            shopImage = "shopImage",
            rate = 1f
        ).apply { id = 1L }

        private val product1 = Product(
            name = "product1",
            description = "product1",
            productImage = "product1",
            createdAt = LocalDateTime.of(2021, 1, 1, 1, 0),
            updatedAt = LocalDateTime.of(2021, 1, 1, 1, 0),
            isSoldOut = false,
            shop = shop,
            categoryId = 1L,
        ).apply { id = 1L }

        private val productBackOffice = ProductBackOffice(
            id = 1L,
            quantity = 100,
            price = 10000,
            soldQuantity = 20000,
            product = product1,
        ).apply { id = 1L }

        private val orderDetails = OrderDetails(
            id = 1L,
            orderStatus = OrderStatus.ORDERED,
            complainStatus = ComplainStatus.NONE,
            buyer = buyer,
            product = product1,
            orderMasterId = 1L,
            productQuantity = 1,
            shopId = 1L,
            totalPrice = 10000
        )

        private val orderDetails2 = OrderDetails(
            id = 2L,
            orderStatus = OrderStatus.ORDERED,
            complainStatus = ComplainStatus.NONE,
            buyer = buyer,
            product = product1,
            orderMasterId = 1L,
            productQuantity = 1,
            shopId = 1L,
            totalPrice = 10000
        )

        private val coupon = Coupon(
            id = 1L,
            discountPolicy = DiscountPolicy.DISCOUNT_RATE,
            discount = 10,
            quantity = 10,
            expiredAt = LocalDateTime.of(2129, 1, 1, 1, 0),
            createdAt = LocalDateTime.of(2021, 1, 1, 1, 0),
            product = product1,
            sellerId = 1L
        )

        private val couponToBuyer = CouponToBuyer(
            id = 1L,
            coupon = coupon,
            buyer = buyer,
            isUsed = false
        )

        private val itemCart = ItemCart(
            product = product1,
            quantity = 1,
            buyerId = 1L,
            shopId = 1L
        ).apply { id = 1L }
    }
}
>>>>>>> f586ac38
<|MERGE_RESOLUTION|>--- conflicted
+++ resolved
@@ -1,304 +1,3 @@
-<<<<<<< HEAD
-//package com.highv.ecommerce.order_detail.service
-//
-//import com.highv.ecommerce.domain.backoffice.entity.ProductBackOffice
-//import com.highv.ecommerce.domain.buyer.entity.Buyer
-//import com.highv.ecommerce.domain.coupon.entity.Coupon
-//import com.highv.ecommerce.domain.coupon.entity.CouponToBuyer
-//import com.highv.ecommerce.domain.coupon.enumClass.DiscountPolicy
-//import com.highv.ecommerce.domain.coupon.repository.CouponRepository
-//import com.highv.ecommerce.domain.coupon.repository.CouponToBuyerRepository
-//import com.highv.ecommerce.domain.item_cart.entity.ItemCart
-//import com.highv.ecommerce.domain.order_details.dto.BuyerOrderStatusRequest
-//import com.highv.ecommerce.domain.order_details.dto.OrderStatusResponse
-//import com.highv.ecommerce.domain.order_details.dto.SellerOrderStatusRequest
-//import com.highv.ecommerce.domain.order_details.entity.OrderDetails
-//import com.highv.ecommerce.domain.order_details.enumClass.ComplainStatus
-//import com.highv.ecommerce.domain.order_details.enumClass.ComplainType
-//import com.highv.ecommerce.domain.order_details.enumClass.OrderStatus
-//import com.highv.ecommerce.domain.order_details.repository.OrderDetailsRepository
-//import com.highv.ecommerce.domain.order_details.service.OrderDetailsService
-//import com.highv.ecommerce.domain.order_master.entity.OrderMaster
-//import com.highv.ecommerce.domain.order_master.repository.OrderMasterRepository
-//import com.highv.ecommerce.domain.product.entity.Product
-//import com.highv.ecommerce.domain.seller.shop.entity.Shop
-//import io.kotest.assertions.throwables.shouldThrow
-//import io.kotest.core.spec.style.BehaviorSpec
-//import io.kotest.matchers.shouldBe
-//import io.mockk.clearAllMocks
-//import io.mockk.every
-//import io.mockk.mockk
-//import java.time.LocalDateTime
-//import kotlin.test.Test
-//
-//class OrderDetailsServiceTest: BehaviorSpec(){
-//    private val orderMasterRepository = mockk<OrderMasterRepository>()
-//    private val orderDetailsRepository = mockk<OrderDetailsRepository>()
-//    private val couponToBuyerRepository = mockk<CouponToBuyerRepository>()
-//    private val couponRepository = mockk<CouponRepository>()
-//    private val orderDetailsService = OrderDetailsService(
-//        orderDetailsRepository,
-//        couponToBuyerRepository,
-//        couponRepository,
-//        orderMasterRepository
-//    )
-//
-//    init {
-//
-//        Given("requestComplainAccept 메서드를 호출 시"){
-//            When("환불을 승인할 경우"){
-//                Then("주문이 취소되고 쿠폰이 사용자 한테 반환 된다 또한 재고도 반환 된다"){
-//                    product1.productBackOffice = productBackOffice
-//
-//                    val sellerOrderStatusRequest = SellerOrderStatusRequest(
-//                        buyerId = 1L,
-//                        description = "test"
-//                    )
-//                    orderDetails.complainStatus = ComplainStatus.REFUND_REQUESTED
-//
-//                    every {
-//                        orderDetailsRepository.findAllByShopIdAndOrderMasterIdAndBuyerId(any(), any(), any())
-//                    } returns listOf(orderDetails)
-//                    every { couponRepository.findAllByProductId(any()) } returns listOf(coupon.id!!)
-//                    every { couponToBuyerRepository.findAllByCouponIdAndBuyerIdAndIsUsedTrue(any(),any())
-//                    } returns listOf(couponToBuyer)
-//                    every { orderDetailsRepository.saveAll(any()) } returns listOf(orderDetails)
-//
-//                    val result = orderDetailsService.requestComplainAccept(1L, 1L, sellerOrderStatusRequest)
-//
-//                    orderDetails.orderStatus shouldBe OrderStatus.ORDER_CANCELED
-//                    orderDetails.complainStatus shouldBe ComplainStatus.REFUNDED
-//                    orderDetails.sellerDescription shouldBe "test"
-//                    productBackOffice.quantity shouldBe 101
-//                    couponToBuyer.isUsed shouldBe false
-//
-//                    result shouldBe OrderStatusResponse.from(ComplainType.REFUND, "전체 요청 승인 완료 되었습니다")
-//                }
-//            }
-//            When("교환을 승인할 경우"){
-//                Then("주문 상태가 주문 준비 중으로 변경 된다"){
-//
-//                    val sellerOrderStatusRequest = SellerOrderStatusRequest(
-//                        buyerId = 1L,
-//                        description = "test"
-//                    )
-//                    orderDetails.complainStatus = ComplainStatus.EXCHANGE_REQUESTED
-//
-//                    every {
-//                        orderDetailsRepository.findAllByShopIdAndOrderMasterIdAndBuyerId(any(), any(), any())
-//                    } returns listOf(orderDetails)
-//                    every { couponRepository.findAllByProductId(any()) } returns listOf(coupon.id!!)
-//                    every { couponToBuyerRepository.findAllByCouponIdAndBuyerIdAndIsUsedTrue(any(),any())
-//                    } returns listOf(couponToBuyer)
-//                    every { orderDetailsRepository.saveAll(any()) } returns listOf(orderDetails)
-//
-//                    val result = orderDetailsService.requestComplainAccept(1L, 1L, sellerOrderStatusRequest)
-//
-//                    orderDetails.orderStatus shouldBe OrderStatus.PRODUCT_PREPARING
-//                    orderDetails.complainStatus shouldBe ComplainStatus.EXCHANGED
-//                    result shouldBe OrderStatusResponse.from(ComplainType.EXCHANGE, "전체 요청 승인 완료 되었습니다")
-//
-//                }
-//            }
-//            When("교환과 환불 모두 하지 않은 경우"){
-//                Then("구매자가 환불 및 교환 요청을 하지 않았 거나 요청 처리가 완료 되었습니다 를 반환"){
-//                    val sellerOrderStatusRequest = SellerOrderStatusRequest(
-//                        buyerId = 1L,
-//                        description = "test"
-//                    )
-//                    orderDetails.complainStatus = ComplainStatus.NONE
-//
-//                    every {
-//                        orderDetailsRepository.findAllByShopIdAndOrderMasterIdAndBuyerId(any(), any(), any())
-//                    } returns listOf(orderDetails)
-//                    every { couponRepository.findAllByProductId(any()) } returns listOf(coupon.id!!)
-//                    every { couponToBuyerRepository.findAllByCouponIdAndBuyerIdAndIsUsedTrue(any(),any())
-//                    } returns listOf(couponToBuyer)
-//                    every { orderDetailsRepository.saveAll(any()) } returns listOf(orderDetails)
-//
-//                    shouldThrow<RuntimeException> {
-//                        orderDetailsService.requestComplainAccept(1L, 1L, sellerOrderStatusRequest)
-//                    }.let {
-//                        it.message shouldBe "구매자가 환불 및 교환 요청을 하지 않았 거나 요청 처리가 완료 되었습니다"
-//                    }
-//                }
-//            }
-//        }
-//
-//        afterEach {
-//            clearAllMocks()
-//        }
-//    }
-//
-//
-//    @Test
-//    fun `buyerRequestComplain 메서드로 바이어가 컴플레인을 걸었을 경우 정상적으로 작동하는지 확인`(){
-//
-//        val buyerOrderStatusRequest = BuyerOrderStatusRequest(
-//            complainType = ComplainType.REFUND,
-//            description = "dummy description",
-//        )
-//
-//        every { orderDetailsRepository.findAllByShopIdAndOrderMasterIdAndBuyerId(any(), any(), any())
-//        } returns listOf(orderDetails, orderDetails2)
-//
-//        every { orderDetailsRepository.saveAll(any())
-//        } returns listOf(orderDetails, orderDetails2)
-//
-//
-//        val result = orderDetailsService.buyerRequestComplain(buyerOrderStatusRequest,1L,1L,1L)
-//
-//        orderDetails.orderStatus shouldBe OrderStatus.PENDING
-//        orderDetails.complainStatus shouldBe ComplainStatus.REFUND_REQUESTED
-//        orderDetails.buyerDescription shouldBe "dummy description"
-//        orderDetails2.orderStatus shouldBe OrderStatus.PENDING
-//        orderDetails2.complainStatus shouldBe ComplainStatus.REFUND_REQUESTED
-//        orderDetails2.buyerDescription shouldBe "dummy description"
-//        result shouldBe OrderStatusResponse.from(ComplainType.REFUND, "요청 완료 되었습니다")
-//
-//    }
-//
-//    @Test
-//    fun `requestComplainReject 메서드로 셀러가 컴플레인을 거절 었을 경우 정상적으로 작동 하는지 확인`(){
-//        orderDetails.complainStatus = ComplainStatus.REFUND_REQUESTED
-//
-//        val sellerOrderStatusRequest = SellerOrderStatusRequest(
-//            buyerId = 1L,
-//            description = "dummy description",
-//        )
-//
-//        every {
-//            orderDetailsRepository.findAllByShopIdAndOrderMasterIdAndBuyerId(any(), any(), any())
-//        } returns listOf(orderDetails)
-//
-//        every {
-//            orderDetailsRepository.saveAll(any())
-//        } returns listOf(orderDetails)
-//
-//        val result = orderDetailsService.requestComplainReject(sellerOrderStatusRequest, 1L, 1L)
-//
-//        orderDetails.orderStatus shouldBe OrderStatus.ORDERED
-//        orderDetails.complainStatus shouldBe ComplainStatus.REFUND_REJECTED
-//        orderDetails.sellerDescription shouldBe "dummy description"
-//        result shouldBe OrderStatusResponse.from(ComplainType.REFUND, "전체 요청 거절 완료 되었습니다")
-//    }
-//
-//    @Test
-//    fun `getSellerOrderDetailsAll 메서드 실행 시 Seller 가 주문 정보를 모두 조회`(){
-//
-//        every { orderDetailsRepository.findAllByShopId(1L) } returns listOf(orderDetails, orderDetails2)
-//
-//        val result = orderDetailsService.getSellerOrderDetailsAll(1L, 1L)
-//
-//        result.size shouldBe 2
-//    }
-//
-//    @Test
-//    fun `getSellerOrderDetailsBuyer 메서드 실행 시 Seller 가 buyer의 주문 정보를 모두 조회`(){
-//
-//        every { orderDetailsRepository.findAllByShopIdAndOrderMasterIdAndBuyerId(any(), any(), any()) } returns listOf(orderDetails, orderDetails2)
-//
-//        val result = orderDetailsService.getSellerOrderDetailsBuyer(1L, 1L, 1L)
-//
-//        result.size shouldBe 2
-//    }
-//
-//
-//
-//    companion object{
-//        private val orderMaster = OrderMaster(
-//            id = 1L,
-//            regDateTime = LocalDateTime.of(2021, 1, 1, 1, 0),
-//        )
-//
-//        private val buyer = Buyer(
-//            id = 1L,
-//            nickname = "nickname",
-//            password = "password",
-//            email = "email",
-//            profileImage = "profileImage",
-//            phoneNumber = "1234567890",
-//            address = "address"
-//        )
-//
-//        private val shop = Shop(
-//            sellerId = 1L,
-//            name = "name",
-//            description = "description",
-//            shopImage = "shopImage",
-//            rate = 1f
-//        ).apply { id = 1L }
-//
-//        private val product1 = Product(
-//            name = "product1",
-//            description = "product1",
-//            productImage = "product1",
-//            createdAt = LocalDateTime.of(2021, 1, 1, 1, 0),
-//            updatedAt = LocalDateTime.of(2021, 1, 1, 1, 0),
-//            isSoldOut = false,
-//            shop = shop,
-//            categoryId = 1L,
-//        ).apply { id = 1L }
-//
-//        private val productBackOffice = ProductBackOffice(
-//            id = 1L,
-//            quantity = 100,
-//            price = 10000,
-//            soldQuantity = 20000,
-//            product = product1,
-//        ).apply { id = 1L }
-//
-//        private val orderDetails = OrderDetails(
-//            id = 1L,
-//            orderStatus = OrderStatus.ORDERED,
-//            complainStatus = ComplainStatus.NONE,
-//            buyer = buyer,
-//            product = product1,
-//            orderMasterId = 1L,
-//            productQuantity = 1,
-//            shopId = 1L,
-//            totalPrice = 10000
-//        )
-//
-//        private val orderDetails2 = OrderDetails(
-//            id = 2L,
-//            orderStatus = OrderStatus.ORDERED,
-//            complainStatus = ComplainStatus.NONE,
-//            buyer = buyer,
-//            product = product1,
-//            orderMasterId = 1L,
-//            productQuantity = 1,
-//            shopId = 1L,
-//            totalPrice = 10000
-//        )
-//
-//        private val coupon = Coupon(
-//            id = 1L,
-//            discountPolicy = DiscountPolicy.DISCOUNT_RATE,
-//            discount = 10,
-//            quantity = 10,
-//            expiredAt = LocalDateTime.of(2129, 1, 1, 1, 0),
-//            createdAt = LocalDateTime.of(2021, 1, 1, 1, 0),
-//            product = product1,
-//            sellerId = 1L
-//        )
-//
-//        private val couponToBuyer = CouponToBuyer(
-//            id = 1L,
-//            coupon = coupon,
-//            buyer = buyer,
-//            isUsed = false
-//        )
-//
-//        private val itemCart = ItemCart(
-//            product = product1,
-//            quantity = 1,
-//            buyerId = 1L,
-//            shopId = 1L
-//        ).apply { id = 1L }
-//    }
-//}
-=======
 package com.highv.ecommerce.order_detail.service
 
 import com.highv.ecommerce.common.exception.InvalidRequestException
@@ -604,5 +303,4 @@
             shopId = 1L
         ).apply { id = 1L }
     }
-}
->>>>>>> f586ac38
+}