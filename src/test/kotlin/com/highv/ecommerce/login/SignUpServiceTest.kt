--- conflicted
+++ resolved
@@ -26,20 +26,12 @@
 
 class SignUpServiceTest : BehaviorSpec({
 
-<<<<<<< HEAD
+
     val buyerRepository: BuyerRepository = mockk()
     val passwordEncoder: PasswordEncoder = mockk()
     val s3Manager: S3Manager = mockk()
     val buyerService: BuyerService = BuyerService(buyerRepository, passwordEncoder, s3Manager)
     val shopRepository = mockk<ShopRepository>()
-=======
-    // 구매자 테스트
-    private val buyerRepository: BuyerRepository = mockk<BuyerRepository>()
-    private val passwordEncoder: PasswordEncoder = mockk<PasswordEncoder>()
-    private val s3Manager: S3Manager = mockk<S3Manager>()
-    private val buyerService: BuyerService = BuyerService(buyerRepository, passwordEncoder)
-    private val shopRepository = mockk<ShopRepository>()
->>>>>>> 417a97ac
 
     val sellerRepository = mockk<SellerRepository>()
     val sellerService = SellerService(sellerRepository, passwordEncoder, s3Manager, shopRepository)
@@ -68,18 +60,12 @@
             address = "테스트 주소",
             profileImage = "테스트 이미지"
         )
-<<<<<<< HEAD
-        val file: MultipartFile? = null
-
-=======
-
-        // When
->>>>>>> 417a97ac
+        val file: MultipartFile? = null
         every { buyerRepository.findByIdOrNull(buyerId) } returns buyer
         every { buyerRepository.save(buyer) } returns buyer
         every { passwordEncoder.encode(request.password) } returns "123456"
 
-<<<<<<< HEAD
+
         When("구매자가 로그인을 시도할 때") {
             val response = buyerService.signUp(request, file)
 
@@ -92,17 +78,7 @@
                 response.profileImage shouldBe ""
             }
         }
-=======
-        val response = buyerService.signUp(request)
-
-        // then
-        response.id shouldBe buyerId
-        response.nickname shouldBe request.nickname
-        response.email shouldBe request.email
-        response.address shouldBe request.address
-        response.phoneNumber shouldBe request.phoneNumber
-        response.profileImage shouldBe "테스트 이미지"
->>>>>>> 417a97ac
+
     }
 
     Given("이메일 인증이 안된 경우 구매자 회원가입 시") {
@@ -125,7 +101,6 @@
             address = "테스트 주소",
             profileImage = ""
         )
-<<<<<<< HEAD
         val file: MultipartFile? = null
 
         every { buyerRepository.findByIdOrNull(buyerId) } returns buyer
@@ -139,23 +114,6 @@
         }
 
         every { buyerRepository.findByIdOrNull(buyerId) } returns null
-=======
-
-        // when & then
-        // 회원 정보가 있으나 내가 인증한 이메일이 아닌 경우
-        every { buyerRepository.findByIdOrNull(buyerId) } returns buyer
-        shouldThrow<UnauthorizedEmailException> {
-            buyerService.signUp(request)
-        }.message shouldBe "인증되지 않은 이메일입니다."
-
-        // When & then
-        // 이메일 인증을 안 한 경우
-        every { buyerRepository.findByIdOrNull(buyerId) } returns null
-        shouldThrow<EmailNotVerifiedException> {
-            buyerService.signUp(request)
-        }.message shouldBe "이메일 인증된 회원 정보가 없습니다."
-    }
->>>>>>> 417a97ac
 
         When("구매자가 회원가입을 시도할 때") {
             Then("EmailNotVerifiedException이 발생한다") {
