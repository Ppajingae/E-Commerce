--- conflicted
+++ resolved
@@ -1,4 +1,4 @@
-<<<<<<< HEAD
+
 package com.highv.ecommerce.login
 
 import com.highv.ecommerce.common.exception.BuyerLoginFailedException
@@ -104,101 +104,3 @@
         }
     }
 })
-=======
-//package com.highv.ecommerce.login
-//
-//import com.highv.ecommerce.common.exception.BuyerLoginFailedException
-//import com.highv.ecommerce.common.exception.LoginException
-//import com.highv.ecommerce.domain.auth.dto.LoginRequest
-//import com.highv.ecommerce.domain.auth.service.UserService
-//import com.highv.ecommerce.domain.buyer.entity.Buyer
-//import com.highv.ecommerce.domain.buyer.repository.BuyerRepository
-//import com.highv.ecommerce.domain.seller.entity.Seller
-//import com.highv.ecommerce.domain.seller.repository.SellerRepository
-//import com.highv.ecommerce.infra.email.EmailUtils
-//import com.highv.ecommerce.infra.redis.RedisUtils
-//import com.highv.ecommerce.infra.security.jwt.JwtPlugin
-//import io.kotest.assertions.throwables.shouldThrow
-//import io.kotest.matchers.shouldBe
-//import io.mockk.every
-//import io.mockk.mockk
-//import org.junit.jupiter.api.Test
-//import org.springframework.security.crypto.password.PasswordEncoder
-//
-//class loginUserServiceTest {
-//
-//    private val buyerRepository: BuyerRepository = mockk<BuyerRepository>()
-//    private val sellerRepository: SellerRepository = mockk<SellerRepository>()
-//    private val passwordEncoder: PasswordEncoder = mockk<PasswordEncoder>()
-//    private val jwtPlugin: JwtPlugin = mockk<JwtPlugin>()
-//    private val redisUtils = mockk<RedisUtils>()
-//    private val emailUtils = mockk<EmailUtils>()
-//    private val userService: UserService =
-//        UserService(buyerRepository, sellerRepository, passwordEncoder, jwtPlugin, redisUtils, emailUtils, 5000)
-//
-//    @Test
-//    fun `구매자 로그인 성공 테스트`() {
-//        // given
-//        val loginRequest = LoginRequest(email = "buyer@example.com", password = "password123")
-//        val buyer = Buyer(
-//            id = 1L,
-//            email = "buyer@example.com",
-//            password = "encodedPassword",
-//            nickname = "buyer",
-//            profileImage = "profile.png",
-//            phoneNumber = "010-1234-5678",
-//            address = "Seoul, Korea",
-//            providerName = null,
-//            providerId = null
-//        )
-//
-//        every { buyerRepository.findByEmail(loginRequest.email) } returns buyer
-//        every { passwordEncoder.matches(loginRequest.password, buyer.password) } returns true
-//        every { jwtPlugin.generateAccessToken(buyer.id.toString(), buyer.email, "BUYER") } returns "token"
-//
-//        // when
-//        val response = userService.loginBuyer(loginRequest)
-//
-//        // then
-//        response.accessToken shouldBe "token"
-//    }
-//
-//    @Test
-//    fun `판매자 로그인 성공 테스트`() {
-//        // given
-//        val loginRequest = LoginRequest(email = "seller@example.com", password = "password123")
-//        val seller = Seller(
-//            id = 1L,
-//            email = "seller@example.com",
-//            password = "encodedPassword",
-//            nickname = "seller",
-//            profileImage = "profile.png",
-//            phoneNumber = "010-1234-5678",
-//            address = "Seoul, Korea"
-//        )
-//
-//        every { sellerRepository.findByEmail(loginRequest.email) } returns seller
-//        every { passwordEncoder.matches(loginRequest.password, seller.password) } returns true
-//        every { jwtPlugin.generateAccessToken(seller.id.toString(), seller.email, "SELLER") } returns "token"
-//
-//        // when
-//        val response = userService.loginSeller(loginRequest)
-//
-//        // then
-//        response.accessToken shouldBe "token"
-//    }
-//
-//    @Test
-//    fun `로그인 실패 테스트 - 잘못된 이메일 또는 비밀번호`() {
-//        // given
-//        val loginRequest = LoginRequest(email = "nonexistent@example.com", password = "wrongpassword")
-//
-//        every { buyerRepository.findByEmail(loginRequest.email) } returns null
-//        every { passwordEncoder.matches(loginRequest.password, any()) } returns false
-//
-//        // when & then
-//        val exception = shouldThrow<BuyerLoginFailedException> { userService.loginBuyer(loginRequest) }
-//        exception.message shouldBe "구매자 로그인 실패"
-//    }
-//}
->>>>>>> 417a97ac
