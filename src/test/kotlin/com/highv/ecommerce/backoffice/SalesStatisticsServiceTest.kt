package com.highv.ecommerce.backoffice

import com.highv.ecommerce.domain.backoffice.entity.ProductBackOffice
import com.highv.ecommerce.domain.backoffice.repository.ProductBackOfficeRepository
import com.highv.ecommerce.domain.backoffice.service.SalesStatisticsService
import com.highv.ecommerce.domain.product.entity.Product
import com.highv.ecommerce.domain.product.repository.ProductRepository
import com.highv.ecommerce.domain.seller.shop.entity.Shop
import io.kotest.assertions.throwables.shouldThrow
import io.kotest.core.spec.style.BehaviorSpec
import io.kotest.matchers.shouldBe
import io.mockk.clearAllMocks
import io.mockk.every
import io.mockk.mockk
import java.time.LocalDateTime

class SalesStatisticsServiceTest : BehaviorSpec({

    val productRepository = mockk<ProductRepository>()
    val productBackOfficeRepository = mockk<ProductBackOfficeRepository>()
    val salesStatisticsService = SalesStatisticsService(productBackOfficeRepository, productRepository)

    Given("getTotalSalesQuantity 를 실행 시킬 때") {
        When("price가 10000원이고 soldQuantity 가 20를 판매한 상품과 20000원이고 2개 를 판 상품이 있을 경우") {
            val sellerId = 1L
            val products: List<Long> = listOf(1, 2)
            Then("22 를 리턴 한다") {

                every { productRepository.findAllByShopId(sellerId) } returns listOf(product1, product2)
                every {
                    productBackOfficeRepository.findTotalSoldQuantitiesByProductIds(products)
                } returns 22

                val result = salesStatisticsService.getTotalSalesQuantity(sellerId)

                result.totalQuantity shouldBe 22
            }
        }
        When("productIds 가 비어있을 경우") {
            val sellerId = 1L
            Then("0 을 리턴 한다") {

                every { productRepository.findAllByShopId(sellerId) } returns listOf()

                val result = salesStatisticsService.getTotalSalesQuantity(sellerId)

                result.totalQuantity shouldBe 0
            }
        }
    }

    Given("getTotalSalesAmount 를 실행 시킬 때") {
        When("price가 10000원이고 soldQuantity 가 20를 판매한 상품과 20000원이고 2개 를 판 상품이 있을 경우") {
            val sellerId = 1L
            val products: List<Long> = listOf(1, 2)
            Then("240000 를 리턴 한다") {

                every { productRepository.findAllByShopId(sellerId) } returns listOf(product1, product2)
                every {
                    productBackOfficeRepository.findTotalSalesAmountByProductIds(products)
                } returns 240000

                val result = salesStatisticsService.getTotalSalesAmount(sellerId)

                result.totalPrice shouldBe 240000
            }
        }
        When("productIds 가 비어있을 경우") {
            val sellerId = 1L
            Then("0 을 리턴 한다") {

                every { productRepository.findAllByShopId(sellerId) } returns listOf()

                val result = salesStatisticsService.getTotalSalesAmount(sellerId)

                result.totalPrice shouldBe 0
            }
        }
    }

    Given("getProductSalesQuantity 를 실행 시킬 때") {
        // validateProductWithBackOffice Throw 검증
        When("validateProductWithBackOffice 에서 productId 가 없을 경우") {
            val productId = 1L
            every { productRepository.findByIdOrNull(productId) } returns null
<<<<<<< HEAD
            Then("IllegalArgumentException 를 Throw 한다"){
=======
            Then("IllegalArgumentException 를 Throw 한다") {
>>>>>>> 51ac61e2
                shouldThrow<IllegalArgumentException> {
                    salesStatisticsService.getProductSalesQuantity(1L, productId)
                }.let {
                    it.message shouldBe "Product with ID $productId not found"
                }
            }

        }

        // validateProductWithBackOffice Throw 검증
        When("validateProductWithBackOffice 에서 shop의 sellerid와 sellerId가 다를 경우") {
            product1.shop.sellerId = 1L
            val sellerId = 3L
            every { productRepository.findByIdOrNull(1L) } returns product1
<<<<<<< HEAD
            Then("IllegalArgumentException 를 Throw 한다"){
=======
            Then("IllegalArgumentException 를 Throw 한다") {
>>>>>>> 51ac61e2
                shouldThrow<IllegalArgumentException> {
                    salesStatisticsService.getProductSalesQuantity(sellerId, 1L)
                }.let {
                    it.message shouldBe "No Authority"
                }
            }

        }

        When("productBackOffice 가 없을 경우") {
            val sellerId = 1L
            val productId = 1L
            product1.productBackOffice = null
<<<<<<< HEAD
            Then("IllegalArgumentException 을 Throw 한다"){
=======
            Then("IllegalArgumentException 을 Throw 한다") {
>>>>>>> 51ac61e2
                every { productRepository.findByIdOrNull(any()) } returns product1

                shouldThrow<IllegalArgumentException> {
                    salesStatisticsService.getProductSalesQuantity(sellerId, productId)
                }.let {
                    it.message shouldBe "ProductBackOffice not found for product with ID $productId"
                }
            }
        }
        When("product1 이 20개의 상품을 팔았을 경우") {
            val sellerId = 1L
            val product = 1L
            Then("productSalesQuantity 가 20 이고 productName 은 name 을 리턴 한다") {

                product1.productBackOffice = productBackOffice1

                every { productRepository.findByIdOrNull(product) } returns product1

                val result = salesStatisticsService.getProductSalesQuantity(sellerId, product)

                result.productName shouldBe "name"
                result.productSalesQuantity shouldBe 20
            }
        }
    }

    Given("getProductSales 를 실행 시킬 때") {
        When("productBackOffice 가 없을 경우") {
            val sellerId = 1L
            val productId = 1L
            product1.productBackOffice = null
<<<<<<< HEAD
            Then("IllegalArgumentException 을 Throw 한다"){
=======
            Then("IllegalArgumentException 을 Throw 한다") {
>>>>>>> 51ac61e2
                every { productRepository.findByIdOrNull(any()) } returns product1

                shouldThrow<IllegalArgumentException> {
                    salesStatisticsService.getProductSales(sellerId, productId)
                }.let {
                    it.message shouldBe "ProductBackOffice not found for product with ID $productId"
                }
            }
        }
        When("product1 이 20개의 상품을 팔았을 경우") {
            val sellerId = 1L
            val product = 1L
            Then("productPrice 가 20000 이고 productName 은 name 을 리턴 한다") {

                product1.productBackOffice = productBackOffice1

                every { productRepository.findByIdOrNull(product) } returns product1

                val result = salesStatisticsService.getProductSales(sellerId, product)

                result.productName shouldBe "name"
                result.productPrice shouldBe 200000
            }
        }
    }
    afterEach {
        clearAllMocks()
    }
}) {
    companion object {

        private val shop = Shop(
            sellerId = 1L,
            name = "name",
            description = "description",
            shopImage = "shopImage",
            rate = 1f
        )

        private val product1 = Product(
            name = "name",
            description = "description",
            productImage = "image",
            createdAt = LocalDateTime.of(2021, 1, 1, 1, 0),
            updatedAt = LocalDateTime.of(2021, 1, 1, 1, 0),
            isSoldOut = false,
            deletedAt = null,
            isDeleted = false,
            shop = shop,
            categoryId = 1L,
            productBackOffice = null
        ).apply { id = 1L }

        private val product2 = Product(
            name = "name2",
            description = "description2",
            productImage = "image2",
            createdAt = LocalDateTime.of(2021, 1, 1, 1, 0),
            updatedAt = LocalDateTime.of(2021, 1, 1, 1, 0),
            isSoldOut = false,
            deletedAt = null,
            isDeleted = false,
            shop = shop,
            categoryId = 1L,
            productBackOffice = null
        ).apply { id = 2L }

        private val productBackOffice1 = ProductBackOffice(
            id = 1L,
            quantity = 100,
            product = product1,
            price = 10000,
            soldQuantity = 20
        )
    }
}<|MERGE_RESOLUTION|>--- conflicted
+++ resolved
@@ -83,11 +83,7 @@
         When("validateProductWithBackOffice 에서 productId 가 없을 경우") {
             val productId = 1L
             every { productRepository.findByIdOrNull(productId) } returns null
-<<<<<<< HEAD
-            Then("IllegalArgumentException 를 Throw 한다"){
-=======
             Then("IllegalArgumentException 를 Throw 한다") {
->>>>>>> 51ac61e2
                 shouldThrow<IllegalArgumentException> {
                     salesStatisticsService.getProductSalesQuantity(1L, productId)
                 }.let {
@@ -102,11 +98,7 @@
             product1.shop.sellerId = 1L
             val sellerId = 3L
             every { productRepository.findByIdOrNull(1L) } returns product1
-<<<<<<< HEAD
-            Then("IllegalArgumentException 를 Throw 한다"){
-=======
             Then("IllegalArgumentException 를 Throw 한다") {
->>>>>>> 51ac61e2
                 shouldThrow<IllegalArgumentException> {
                     salesStatisticsService.getProductSalesQuantity(sellerId, 1L)
                 }.let {
@@ -120,11 +112,7 @@
             val sellerId = 1L
             val productId = 1L
             product1.productBackOffice = null
-<<<<<<< HEAD
-            Then("IllegalArgumentException 을 Throw 한다"){
-=======
             Then("IllegalArgumentException 을 Throw 한다") {
->>>>>>> 51ac61e2
                 every { productRepository.findByIdOrNull(any()) } returns product1
 
                 shouldThrow<IllegalArgumentException> {
@@ -156,11 +144,7 @@
             val sellerId = 1L
             val productId = 1L
             product1.productBackOffice = null
-<<<<<<< HEAD
-            Then("IllegalArgumentException 을 Throw 한다"){
-=======
             Then("IllegalArgumentException 을 Throw 한다") {
->>>>>>> 51ac61e2
                 every { productRepository.findByIdOrNull(any()) } returns product1
 
                 shouldThrow<IllegalArgumentException> {
