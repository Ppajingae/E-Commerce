spring:
  config:
    import: optional:file:.env[.properties]
  servlet:
    multipart:
      resolve-lazily: true
      max-file-size: 5MB
      max-request-size: 10MB
  datasource:
    username: ${MYSQL_USERNAME}
    url: ${MYSQL_URL}
    password: ${MYSQL_PASSWORD}

  jpa:
    hibernate:
      ddl-auto: none
    properties:
      hibernate:
        format_sql: true
        highlight_sql: true
  data:
    redis:
      host: ${REDIS_HOST}
      port: 6379
      repositories:
        enabled: false

    mongodb:
      search:
        db: ${MONGODB_URL}
        host: ${MONGODB_HOST}
        password: ${MONGODB_PASSWORD}
        user: ${MONGODB_USER}

  mail:
    host: smtp.gmail.com
    port: 587
    username: ${MAIL_USERNAME}
    password: ${MAIL_PASSWORD}
    properties:
      smtp:
        auth: true
        starttls:
          enable: true
          required: true
        connectiontimeout: 5000
        timeout: 5000
        writetimeout: 5000
    auth-code-expiration-millis: 300000 # 5 * 60 * 1000 = 5분

  cache:
    type: redis



logging:
  level:
    org:
      hibernate:
        SQL: debug
        orm:
          jdbc:
            bind: trace
      springframework:
        transaction: DEBUG

oauth2:
  kakao:
    client_id: ${KAKAO_CLIENT_ID}
    redirect_url: "http://localhost:8080/oauth/login/callback/kakao"
    auth_server_base_url: "https://kauth.kakao.com"
    resource_server_base_url: "https://kapi.kakao.com"
  naver:
    client_id: ${NAVER_CLIENT_ID}
    client_secret: ${NAVER_CLIENT_SECRET}
    redirect_url: "http://localhost:8080/oauth/login/callback/naver/"
    auth_server_base_url: "https://nid.naver.com/oauth2.0"
    resource_server_base_url: "https://openapi.naver.com/v1"


auth:
  jwt:
    issuer: ${AUTH_ISSUER}
    secret: ${AUTH_SECRET}
    accessTokenExpirationHour: 24000
    refreshTokenExpirationHour: 168

cloud:
  aws:
    s3:
      bucket: ${AWS_BUCKET}
    credentials:
      accessKey: ${AWS_ACCESS_KEY}
      secretKey: ${AWS_SECRET_KEY}

    region:
      static: "ap-northeast-2"
    stack:
      auto: false

<<<<<<< HEAD
=======
server:
  port: 80
>>>>>>> f9cb69aa
<|MERGE_RESOLUTION|>--- conflicted
+++ resolved
@@ -96,10 +96,4 @@
     region:
       static: "ap-northeast-2"
     stack:
-      auto: false
-
-<<<<<<< HEAD
-=======
-server:
-  port: 80
->>>>>>> f9cb69aa
+      auto: false