--- conflicted
+++ resolved
@@ -42,14 +42,7 @@
         reviewRequest: ReviewRequest,
         buyerId: Long
     ): ReviewResponse {
-<<<<<<< HEAD
         val review = reviewRepository.findByIdOrNull(reviewId)?: throw ReviewNotFoundException(404, "Review id $reviewId not found")
-=======
-        val review = reviewRepository.findByIdOrNull(reviewId) ?: throw CustomRuntimeException(
-            404,
-            "Review id $reviewId not found"
-        )
->>>>>>> 70690734
 
         review.apply {
             rate = reviewRequest.rate
@@ -60,16 +53,8 @@
         return ReviewResponse.from(savedReview)
     }
 
-<<<<<<< HEAD
     fun deleteReview(productId: Long, reviewId:Long, buyerId: Long): DefaultResponse {
         val review = reviewRepository.findByIdOrNull(reviewId)?: throw ReviewNotFoundException(404, "Review id $reviewId not found")
-=======
-    fun deleteReview(productId: Long, reviewId: Long, buyerId: Long): DefaultResponse {
-        val review = reviewRepository.findByIdOrNull(reviewId) ?: throw CustomRuntimeException(
-            404,
-            "Review id $reviewId not found"
-        )
->>>>>>> 70690734
 
         reviewRepository.delete(review)
         updateShopAverageRate(productId)
@@ -87,19 +72,8 @@
 
     fun updateShopAverageRate(productId: Long) {
         val reviews = reviewRepository.findAllByProductId(productId)
-<<<<<<< HEAD
         val shopId = productRepository.findByIdOrNull(productId)?.shop?.id ?: throw ProductNotFoundException(404, "Product id $productId not found")
         val shop = shopRepository.findByIdOrNull(shopId)?: throw ShopNotFoundException(404, "Shop not found for this product and shop")
-=======
-        val shopId = productRepository.findByIdOrNull(productId)?.shop?.id ?: throw CustomRuntimeException(
-            404,
-            "Product id $productId not found"
-        )
-        val shop = shopRepository.findByIdOrNull(shopId) ?: throw CustomRuntimeException(
-            404,
-            "Shop not found for this product and shop"
-        )
->>>>>>> 70690734
 
         val avgRate = if (reviews.isNotEmpty()) {
             reviews.map { it.rate }.average().toFloat()
