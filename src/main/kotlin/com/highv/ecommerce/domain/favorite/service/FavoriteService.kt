--- conflicted
+++ resolved
@@ -23,13 +23,6 @@
             throw CustomRuntimeException(404, "Product with ID $productId not found")
         }
 
-<<<<<<< HEAD
-=======
-        if (!buyerRepository.existsById(buyerId)) {
-            throw CustomRuntimeException(404, "Buyer with ID $buyerId not found")
-        }
-
->>>>>>> 4b359ae2
         val existsFavorite: Favorite? = favoriteRepository.findByProductIdAndBuyerId(productId, buyerId)
 
         if (existsFavorite != null) {
