package com.highv.ecommerce.domain.favorite.service

import com.highv.ecommerce.common.dto.DefaultResponse
import com.highv.ecommerce.common.exception.BuyerNotFoundException
import com.highv.ecommerce.common.exception.CustomRuntimeException
import com.highv.ecommerce.common.exception.ProductNotFoundException
import com.highv.ecommerce.domain.buyer.repository.BuyerRepository
import com.highv.ecommerce.domain.favorite.dto.FavoriteResponse
import com.highv.ecommerce.domain.favorite.entity.Favorite
import com.highv.ecommerce.domain.favorite.repository.FavoriteRepository
import com.highv.ecommerce.domain.product.entity.Product
import com.highv.ecommerce.domain.product.repository.ProductRepository
import org.springframework.stereotype.Service

@Service
class FavoriteService(
    private val favoriteRepository: FavoriteRepository,
    private val productRepository: ProductRepository,
    private val buyerRepository: BuyerRepository,
) {

    fun management(productId: Long, buyerId: Long): DefaultResponse {

        if (!productRepository.existsById(productId)) {
            throw ProductNotFoundException(404, "Product with ID $productId not found")
        }

<<<<<<< HEAD
=======
        if (!buyerRepository.existsById(buyerId)) {
            throw BuyerNotFoundException(404, "Buyer with ID $buyerId not found")
        }

>>>>>>> 8028f2cd
        val existsFavorite: Favorite? = favoriteRepository.findByProductIdAndBuyerId(productId, buyerId)

        if (existsFavorite != null) {
            favoriteRepository.delete(existsFavorite)
            return DefaultResponse("찜 목록에서 삭제했습니다.")
        }

        val favorite = Favorite(
            productId = productId,
            buyerId = buyerId
        )

        favoriteRepository.save(favorite)

        return DefaultResponse("찜 목록에 추가 했습니다.")
    }

    fun getFavorites(buyerId: Long): List<FavoriteResponse> {

        val favorites: List<Favorite> = favoriteRepository.findAllByBuyerId(buyerId)
        val products: List<Product> = productRepository.findAllById(favorites.map { it.productId })

        return products.map { FavoriteResponse(it.id!!, it.name, it.productBackOffice!!.price, it.productImage) }
    }

    fun countFavorite(productId: Long): Int {
        return favoriteRepository.countFavoriteByProductId(productId)
    }
}<|MERGE_RESOLUTION|>--- conflicted
+++ resolved
@@ -25,13 +25,10 @@
             throw ProductNotFoundException(404, "Product with ID $productId not found")
         }
 
-<<<<<<< HEAD
-=======
         if (!buyerRepository.existsById(buyerId)) {
             throw BuyerNotFoundException(404, "Buyer with ID $buyerId not found")
         }
 
->>>>>>> 8028f2cd
         val existsFavorite: Favorite? = favoriteRepository.findByProductIdAndBuyerId(productId, buyerId)
 
         if (existsFavorite != null) {
@@ -50,10 +47,12 @@
     }
 
     fun getFavorites(buyerId: Long): List<FavoriteResponse> {
+        // TODO : 상품 정보를 담아서 보낼지? 아니면 상품의 id만 보낼지 추후 결정
 
         val favorites: List<Favorite> = favoriteRepository.findAllByBuyerId(buyerId)
         val products: List<Product> = productRepository.findAllById(favorites.map { it.productId })
 
+        // return favorites.map { FavoriteResponse(it.id!!, it.productId) }
         return products.map { FavoriteResponse(it.id!!, it.name, it.productBackOffice!!.price, it.productImage) }
     }
 
