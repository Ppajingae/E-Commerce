package com.highv.ecommerce.domain.product.controller

import com.highv.ecommerce.domain.backoffice.dto.productbackoffice.ProductBackOfficeRequest
import com.highv.ecommerce.domain.product.dto.CreateProductRequest
import com.highv.ecommerce.domain.product.dto.ProductResponse
import com.highv.ecommerce.domain.product.dto.UpdateProductRequest
import com.highv.ecommerce.domain.product.service.ProductService
import com.highv.ecommerce.infra.security.UserPrincipal
import org.springframework.data.domain.Page
import org.springframework.data.domain.Pageable
import org.springframework.data.web.PageableDefault
import org.springframework.http.HttpStatus
import org.springframework.http.ResponseEntity
import org.springframework.security.access.prepost.PreAuthorize
import org.springframework.security.core.annotation.AuthenticationPrincipal
import org.springframework.web.bind.annotation.DeleteMapping
import org.springframework.web.bind.annotation.GetMapping
import org.springframework.web.bind.annotation.PatchMapping
import org.springframework.web.bind.annotation.PathVariable
import org.springframework.web.bind.annotation.PostMapping
import org.springframework.web.bind.annotation.RequestMapping
import org.springframework.web.bind.annotation.RequestPart
import org.springframework.web.bind.annotation.RestController
import org.springframework.web.multipart.MultipartFile

@RestController
@RequestMapping("/api/v1/products")
class ProductController(
    private val productService: ProductService
) {

    //상품 등록
    @PostMapping
    @PreAuthorize("hasRole('SELLER')")
    fun createProduct(
        @AuthenticationPrincipal seller: UserPrincipal,
        @RequestPart productRequest: CreateProductRequest,
<<<<<<< HEAD
        @RequestPart productBackOfficeRequest: ProductBackOfficeRequest,
        @RequestPart image: MultipartFile
    ): ResponseEntity<ProductResponse> {
        return ResponseEntity
            .status(HttpStatus.CREATED)
            .body(productService.createProduct(seller.id, productRequest, productBackOfficeRequest))
=======
        @RequestPart (value ="file", required = false) file: MultipartFile
    ): ResponseEntity<ProductResponse> {
        return ResponseEntity
            .status(HttpStatus.CREATED)
            .body(productService.createProduct(seller.id, productRequest,file))
>>>>>>> a7a3dffe
    }

    //상품 수정
    @PatchMapping("/{productId}")
    @PreAuthorize("hasRole('SELLER')")
    fun updateProduct(
        @AuthenticationPrincipal seller: UserPrincipal,
        @PathVariable("productId") productId: Long,
        updateProductRequest: UpdateProductRequest
    ): ResponseEntity<ProductResponse> = ResponseEntity
        .status(HttpStatus.OK)
        .body(productService.updateProduct(seller.id, productId, updateProductRequest))

    //상품 삭제
    @DeleteMapping("/{productId}")
    @PreAuthorize("hasRole('SELLER')")
    fun deleteProduct(
        @AuthenticationPrincipal seller: UserPrincipal,
        @PathVariable productId: Long
    ): ResponseEntity<Unit> = ResponseEntity
        .status(HttpStatus.NO_CONTENT)
        .body(productService.deleteProduct(seller.id, productId))

    //상품 상세보기
    @GetMapping("/{productId}")
    fun getProductById(
        @PathVariable("productId") productId: Long
    ): ResponseEntity<ProductResponse> = ResponseEntity
        .status(HttpStatus.OK)
        .body(productService.getProductById(productId))

    //상품 전체보기
    //페이지네이션 적용
    @GetMapping("/all")
    fun getAllProducts(
        @PageableDefault(size = 10, page = 0) pageable: Pageable
    ): ResponseEntity<Page<ProductResponse>> = ResponseEntity
        .status(HttpStatus.OK)
        .body(productService.getAllProducts(pageable))

    //카테고리별 상품보기
    @GetMapping("/category")
    fun getProductsByCategory(
        categoryId: Long,
        @PageableDefault(size = 10, page = 0) pageable: Pageable
    ): ResponseEntity<Page<ProductResponse>> = ResponseEntity
        .status(HttpStatus.OK)
        .body(productService.getProductsByCategory(categoryId, pageable))
}<|MERGE_RESOLUTION|>--- conflicted
+++ resolved
@@ -35,20 +35,12 @@
     fun createProduct(
         @AuthenticationPrincipal seller: UserPrincipal,
         @RequestPart productRequest: CreateProductRequest,
-<<<<<<< HEAD
         @RequestPart productBackOfficeRequest: ProductBackOfficeRequest,
-        @RequestPart image: MultipartFile
-    ): ResponseEntity<ProductResponse> {
-        return ResponseEntity
-            .status(HttpStatus.CREATED)
-            .body(productService.createProduct(seller.id, productRequest, productBackOfficeRequest))
-=======
         @RequestPart (value ="file", required = false) file: MultipartFile
     ): ResponseEntity<ProductResponse> {
         return ResponseEntity
             .status(HttpStatus.CREATED)
             .body(productService.createProduct(seller.id, productRequest,file))
->>>>>>> a7a3dffe
     }
 
     //상품 수정
