--- conflicted
+++ resolved
@@ -27,11 +27,7 @@
     fun createProduct(
         @AuthenticationPrincipal seller: UserPrincipal,
         @RequestPart productRequest: CreateProductRequest,
-<<<<<<< HEAD
-        @RequestPart image : MultipartFile?
-=======
         @RequestPart (value ="file", required = false) file: MultipartFile
->>>>>>> 0c56b2a3
     ): ResponseEntity<ProductResponse> {
         return ResponseEntity
             .status(HttpStatus.CREATED)
