--- conflicted
+++ resolved
@@ -40,11 +40,7 @@
     ): ResponseEntity<ProductResponse> {
         return ResponseEntity
             .status(HttpStatus.CREATED)
-<<<<<<< HEAD
             .body(productService.createProduct(seller.id, productRequest,productBackOfficeRequest, file))
-=======
-            .body(productService.createProduct(seller.id, productRequest,productBackOfficeRequest,file))
->>>>>>> 8c06d9f6
     }
 
     //상품 수정
