--- conflicted
+++ resolved
@@ -27,11 +27,7 @@
             createdAt = product.createdAt,
             updatedAt = product.updatedAt,
             isSoldOut = product.isSoldOut,
-<<<<<<< HEAD
-            deletedAt = product.deletedAt!!,
-=======
             deletedAt = null,
->>>>>>> 66e5745e
             isDeleted = product.isDeleted,
             shopId = product.shopId,
             categoryId = product.categoryId,
