package com.highv.ecommerce.domain.product.service

import com.highv.ecommerce.domain.backoffice.dto.productbackoffice.ProductBackOfficeRequest
import com.highv.ecommerce.domain.backoffice.entity.ProductBackOffice
import com.highv.ecommerce.domain.backoffice.repository.ProductBackOfficeRepository
import com.highv.ecommerce.domain.favorite.service.FavoriteService
import com.highv.ecommerce.domain.product.dto.CreateProductRequest
import com.highv.ecommerce.domain.product.dto.ProductResponse
import com.highv.ecommerce.domain.product.dto.UpdateProductRequest
import com.highv.ecommerce.domain.product.entity.Product
import com.highv.ecommerce.domain.product.repository.ProductRepository
import com.highv.ecommerce.domain.shop.repository.ShopRepository
import com.highv.ecommerce.s3.config.FileUtil
import com.highv.ecommerce.s3.config.S3Manager
import org.springframework.data.domain.Page
import org.springframework.data.domain.Pageable
import org.springframework.data.repository.findByIdOrNull
import org.springframework.stereotype.Service
import org.springframework.web.multipart.MultipartFile
import java.time.LocalDateTime

@Service
class ProductService(
    private val productRepository: ProductRepository,
    private val shopRepository: ShopRepository,
    private val productBackOfficeRepository: ProductBackOfficeRepository,
<<<<<<< HEAD
    private val favoriteService: FavoriteService
) {
    fun createProduct(
        sellerId: Long,
        productRequest: CreateProductRequest,
        productBackOfficeRequest: ProductBackOfficeRequest
    ): ProductResponse {
=======
    private val s3Manager: S3Manager,
) {
    fun createProduct(sellerId: Long, productRequest: CreateProductRequest,multipartFile: MultipartFile): ProductResponse {

        s3Manager.uploadFile(multipartFile) // S3Manager를 통해 파일 업로드

>>>>>>> a7a3dffe
        val shop = shopRepository.findShopBySellerId(sellerId)
        val product = Product(
            name = productRequest.name,
            description = productRequest.description,
            productImage = s3Manager.getFile(multipartFile.originalFilename), // Buyer 객체에 프로필 이미지 URL 저장
            createdAt = LocalDateTime.now(),
            updatedAt = LocalDateTime.now(),
            isSoldOut = false,
            deletedAt = LocalDateTime.now(),
            isDeleted = false,
            shop = shop,
            categoryId = productRequest.categoryId,
            productBackOffice = null
        )
        val savedProduct = productRepository.save(product)

        val productBackOffice = ProductBackOffice(
            quantity = productBackOfficeRequest.quantity,
            price = productBackOfficeRequest.price,
            soldQuantity = 0,
            product = savedProduct
        )
        savedProduct.productBackOffice = productBackOffice
        productBackOfficeRepository.save(productBackOffice)



            productRepository.save(savedProduct)

        return ProductResponse.from(savedProduct)
    }

    fun updateProduct(sellerId: Long, productId: Long, updateProductRequest: UpdateProductRequest): ProductResponse {
        val product = productRepository.findByIdOrNull(productId) ?: throw RuntimeException("Product not found")
        if (product.shop.sellerId != sellerId) throw RuntimeException("No Authority")
        product.apply {
            name = updateProductRequest.name
            description = updateProductRequest.description
            productImage = updateProductRequest.productImage
            updatedAt = LocalDateTime.now()
            isSoldOut = updateProductRequest.isSoldOut
            categoryId = updateProductRequest.categoryId
        }
        val updatedProduct = productRepository.save(product)
        return ProductResponse.from(updatedProduct, favoriteService.countFavorite(productId))
    }

    fun deleteProduct(sellerId: Long, productId: Long) {
        val product = productRepository.findByIdOrNull(productId) ?: throw RuntimeException("Product not found")
        if (product.shop.sellerId != sellerId) throw RuntimeException("No Authority")
        product.apply {
            isDeleted = true
            deletedAt = LocalDateTime.now()
        }
        productRepository.save(product)
    }

    fun getProductById(productId: Long): ProductResponse {
        val product = productRepository.findByIdOrNull(productId) ?: throw RuntimeException("Product not found")
        return ProductResponse.from(product, favoriteService.countFavorite(productId))
    }

    fun getAllProducts(pageable: Pageable): Page<ProductResponse> {
        val products = productRepository.findAllPaginated(pageable)
        return products.map { ProductResponse.from(it, favoriteService.countFavorite(it.id!!)) }
    }

    fun getProductsByCategory(categoryId: Long, pageable: Pageable): Page<ProductResponse> {
        val products = productRepository.findByCategoryPaginated(categoryId, pageable)
        return products.map { ProductResponse.from(it, favoriteService.countFavorite(it.id!!)) }
    }
}<|MERGE_RESOLUTION|>--- conflicted
+++ resolved
@@ -24,22 +24,19 @@
     private val productRepository: ProductRepository,
     private val shopRepository: ShopRepository,
     private val productBackOfficeRepository: ProductBackOfficeRepository,
-<<<<<<< HEAD
-    private val favoriteService: FavoriteService
+    private val favoriteService: FavoriteService,
+    private val s3Manager: S3Manager,
 ) {
     fun createProduct(
         sellerId: Long,
         productRequest: CreateProductRequest,
-        productBackOfficeRequest: ProductBackOfficeRequest
+        productBackOfficeRequest: ProductBackOfficeRequest,
+        multipartFile: MultipartFile
     ): ProductResponse {
-=======
-    private val s3Manager: S3Manager,
-) {
-    fun createProduct(sellerId: Long, productRequest: CreateProductRequest,multipartFile: MultipartFile): ProductResponse {
+
 
         s3Manager.uploadFile(multipartFile) // S3Manager를 통해 파일 업로드
 
->>>>>>> a7a3dffe
         val shop = shopRepository.findShopBySellerId(sellerId)
         val product = Product(
             name = productRequest.name,
