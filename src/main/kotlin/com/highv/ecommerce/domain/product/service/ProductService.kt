--- conflicted
+++ resolved
@@ -44,12 +44,11 @@
             val seller = sellerRepository.findByIdOrNull(sellerId)
                 ?: throw RuntimeException("Seller not found")
 
-<<<<<<< HEAD
             // Seller 상태가 PENDING 또는 RESIGNED일 경우 예외를 발생시킵니다.
             if (seller.activeStatus == ActiveStatus.PENDING || seller.activeStatus == ActiveStatus.RESIGNED) {
                 throw RuntimeException("Seller is not authorized to create a product")
             }
-=======
+
         val shop = shopRepository.findShopBySellerId(sellerId)
         val product = Product(
             name = productRequest.name,
@@ -68,7 +67,6 @@
         //     s3Manager.uploadFile(file)  // S3Manager를 통해 파일 업로드
         //     product.productImage = s3Manager.getFile(file.originalFilename)
         // }
->>>>>>> 96e47b51
 
             val shop = shopRepository.findShopBySellerId(sellerId)
 
