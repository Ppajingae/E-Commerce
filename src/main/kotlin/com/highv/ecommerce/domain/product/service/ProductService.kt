--- conflicted
+++ resolved
@@ -1,6 +1,5 @@
 package com.highv.ecommerce.domain.product.service
 
-import com.highv.ecommerce.common.exception.CustomRuntimeException
 import com.highv.ecommerce.domain.backoffice.dto.productbackoffice.ProductBackOfficeRequest
 import com.highv.ecommerce.domain.backoffice.entity.ProductBackOffice
 import com.highv.ecommerce.domain.backoffice.repository.ProductBackOfficeRepository
@@ -72,18 +71,6 @@
         }
 
 
-<<<<<<< HEAD
-    fun updateProduct(sellerId: Long, productId: Long, updateProductRequest: UpdateProductRequest): ProductResponse {
-        val product = productRepository.findByIdOrNull(productId) ?: throw CustomRuntimeException(404, "Product not found")
-        if (product.shop.sellerId != sellerId) throw CustomRuntimeException(403, "No Authority")
-        product.apply {
-            name = updateProductRequest.name
-            description = updateProductRequest.description
-            productImage = updateProductRequest.productImage
-            updatedAt = LocalDateTime.now()
-            isSoldOut = updateProductRequest.isSoldOut
-            categoryId = updateProductRequest.categoryId
-=======
         fun updateProduct(
             sellerId: Long,
             productId: Long,
@@ -101,17 +88,8 @@
             }
             val updatedProduct = productRepository.save(product)
             return ProductResponse.from(updatedProduct, favoriteService.countFavorite(productId))
->>>>>>> ee521d10
         }
 
-<<<<<<< HEAD
-    fun deleteProduct(sellerId: Long, productId: Long) {
-        val product = productRepository.findByIdOrNull(productId) ?: throw CustomRuntimeException(404, "Product not found")
-        if (product.shop.sellerId != sellerId) throw CustomRuntimeException(403, "No Authority")
-        product.apply {
-            isDeleted = true
-            deletedAt = LocalDateTime.now()
-=======
         fun deleteProduct(sellerId: Long, productId: Long) {
             val product = productRepository.findByIdOrNull(productId) ?: throw RuntimeException("Product not found")
             if (product.shop.sellerId != sellerId) throw RuntimeException("No Authority")
@@ -120,20 +98,12 @@
                 deletedAt = LocalDateTime.now()
             }
             productRepository.save(product)
->>>>>>> ee521d10
         }
 
-<<<<<<< HEAD
-    fun getProductById(productId: Long): ProductResponse {
-        val product = productRepository.findByIdOrNull(productId) ?: throw CustomRuntimeException(404, "Product not found")
-        return ProductResponse.from(product, favoriteService.countFavorite(productId))
-    }
-=======
         fun getProductById(productId: Long): ProductResponse {
             val product = productRepository.findByIdOrNull(productId) ?: throw RuntimeException("Product not found")
             return ProductResponse.from(product, favoriteService.countFavorite(productId))
         }
->>>>>>> ee521d10
 
         fun getAllProducts(pageable: Pageable): Page<ProductResponse> {
             val products = productRepository.findAllPaginated(pageable)
