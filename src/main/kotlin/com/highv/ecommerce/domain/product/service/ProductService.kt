package com.highv.ecommerce.domain.product.service

<<<<<<< HEAD
=======
import com.highv.ecommerce.common.exception.CustomRuntimeException
import com.highv.ecommerce.common.exception.ProductNotFoundException
import com.highv.ecommerce.common.exception.UnauthorizedException
>>>>>>> 8028f2cd
import com.highv.ecommerce.domain.backoffice.dto.productbackoffice.ProductBackOfficeRequest
import com.highv.ecommerce.domain.backoffice.entity.ProductBackOffice
import com.highv.ecommerce.domain.backoffice.repository.ProductBackOfficeRepository
import com.highv.ecommerce.domain.favorite.service.FavoriteService
import com.highv.ecommerce.domain.product.dto.CreateProductRequest
import com.highv.ecommerce.domain.product.dto.ProductResponse
import com.highv.ecommerce.domain.product.dto.UpdateProductRequest
import com.highv.ecommerce.domain.product.entity.Product
import com.highv.ecommerce.domain.product.repository.ProductRepository
import com.highv.ecommerce.domain.seller.shop.repository.ShopRepository
import com.highv.ecommerce.infra.s3.S3Manager
import org.springframework.data.domain.Page
import org.springframework.data.domain.Pageable
import org.springframework.stereotype.Service
import org.springframework.web.multipart.MultipartFile
import java.time.LocalDateTime

@Service
class ProductService(
    private val productRepository: ProductRepository,
    private val shopRepository: ShopRepository,
    private val productBackOfficeRepository: ProductBackOfficeRepository,
    private val favoriteService: FavoriteService,
    private val s3Manager: S3Manager,
) {

    fun createProduct(
        sellerId: Long,
        productRequest: CreateProductRequest,
        productBackOfficeRequest: ProductBackOfficeRequest,
        file: MultipartFile?
    ): ProductResponse {

        val shop = shopRepository.findShopBySellerId(sellerId)
        val product = Product(
            name = productRequest.name,
            description = productRequest.description,
            productImage = "", // Buyer 객체에 프로필 이미지 URL 저장
            createdAt = LocalDateTime.now(),
            updatedAt = LocalDateTime.now(),
            isSoldOut = false,
            deletedAt = null,
            isDeleted = false,
            shop = shop,
            categoryId = productRequest.categoryId,
            productBackOffice = null
        )

        if (file != null) {
            s3Manager.uploadFile(file)  // S3Manager를 통해 파일 업로드
            product.productImage = s3Manager.getFile(file.originalFilename)
        }

        val savedProduct = productRepository.save(product)

        val productBackOffice = ProductBackOffice(
            quantity = productBackOfficeRequest.quantity,
            price = productBackOfficeRequest.price,
            soldQuantity = 0,
            product = savedProduct
        )

        savedProduct.productBackOffice = productBackOffice
        productBackOfficeRepository.save(productBackOffice)

        productRepository.save(savedProduct)
        return ProductResponse.from(savedProduct)
    }

    fun updateProduct(
        sellerId: Long,
        productId: Long,
        updateProductRequest: UpdateProductRequest,
        file: MultipartFile?
    ): ProductResponse {

        val product = productRepository.findByIdOrNull(productId) ?: throw RuntimeException("Product not found")

<<<<<<< HEAD
        if (product.shop.sellerId != sellerId) throw RuntimeException("No Authority")

        product.apply {
            name = updateProductRequest.name
            description = updateProductRequest.description
            productImage = ""
            updatedAt = LocalDateTime.now()
            isSoldOut = updateProductRequest.isSoldOut
            categoryId = updateProductRequest.categoryId
        }

        if (file != null) {
            s3Manager.uploadFile(file)  // S3Manager를 통해 파일 업로드
            product.productImage = s3Manager.getFile(file.originalFilename)
=======
        fun updateProduct(
            sellerId: Long,
            productId: Long,
            updateProductRequest: UpdateProductRequest
        ): ProductResponse {
            val product = productRepository.findByIdOrNull(productId) ?: throw ProductNotFoundException(404, "Product not found")
            if (product.shop.sellerId != sellerId) throw UnauthorizedException(403, "No Authority")
            product.apply {
                name = updateProductRequest.name
                description = updateProductRequest.description
                productImage = updateProductRequest.productImage
                updatedAt = LocalDateTime.now()
                isSoldOut = updateProductRequest.isSoldOut
                categoryId = updateProductRequest.categoryId
            }
            val updatedProduct = productRepository.save(product)
            return ProductResponse.from(updatedProduct, favoriteService.countFavorite(productId))
        }

        fun deleteProduct(sellerId: Long, productId: Long) {
            val product = productRepository.findByIdOrNull(productId) ?: throw ProductNotFoundException(404, "Product not found")
            if (product.shop.sellerId != sellerId) throw UnauthorizedException(403, "No Authority")
            product.apply {
                isDeleted = true
                deletedAt = LocalDateTime.now()
            }
            productRepository.save(product)
        }

        fun getProductById(productId: Long): ProductResponse {
            val product = productRepository.findByIdOrNull(productId) ?: throw ProductNotFoundException(404, "Product not found")
            return ProductResponse.from(product, favoriteService.countFavorite(productId))
>>>>>>> 8028f2cd
        }

        val updatedProduct = productRepository.save(product)
        return ProductResponse.from(updatedProduct, favoriteService.countFavorite(productId))
    }

    fun deleteProduct(sellerId: Long, productId: Long) {
        val product = productRepository.findByIdOrNull(productId) ?: throw RuntimeException("Product not found")
        if (product.shop.sellerId != sellerId) throw RuntimeException("No Authority")
        product.apply {
            isDeleted = true
            deletedAt = LocalDateTime.now()
        }
        productRepository.save(product)
    }

    fun getProductById(productId: Long): ProductResponse {
        val product = productRepository.findByIdOrNull(productId) ?: throw RuntimeException("Product not found")
        return ProductResponse.from(product, favoriteService.countFavorite(productId))
    }

    fun getAllProducts(pageable: Pageable): Page<ProductResponse> {
        val products = productRepository.findAllPaginated(pageable)
        return products.map { ProductResponse.from(it, favoriteService.countFavorite(it.id!!)) }
    }

    fun getProductsByCategory(categoryId: Long, pageable: Pageable): Page<ProductResponse> {
        val products = productRepository.findByCategoryPaginated(categoryId, pageable)
        return products.map { ProductResponse.from(it, favoriteService.countFavorite(it.id!!)) }
    }
}<|MERGE_RESOLUTION|>--- conflicted
+++ resolved
@@ -1,11 +1,8 @@
 package com.highv.ecommerce.domain.product.service
 
-<<<<<<< HEAD
-=======
 import com.highv.ecommerce.common.exception.CustomRuntimeException
 import com.highv.ecommerce.common.exception.ProductNotFoundException
 import com.highv.ecommerce.common.exception.UnauthorizedException
->>>>>>> 8028f2cd
 import com.highv.ecommerce.domain.backoffice.dto.productbackoffice.ProductBackOfficeRequest
 import com.highv.ecommerce.domain.backoffice.entity.ProductBackOffice
 import com.highv.ecommerce.domain.backoffice.repository.ProductBackOfficeRepository
@@ -19,6 +16,7 @@
 import com.highv.ecommerce.infra.s3.S3Manager
 import org.springframework.data.domain.Page
 import org.springframework.data.domain.Pageable
+import org.springframework.data.repository.findByIdOrNull
 import org.springframework.stereotype.Service
 import org.springframework.web.multipart.MultipartFile
 import java.time.LocalDateTime
@@ -39,67 +37,43 @@
         file: MultipartFile?
     ): ProductResponse {
 
-        val shop = shopRepository.findShopBySellerId(sellerId)
-        val product = Product(
-            name = productRequest.name,
-            description = productRequest.description,
-            productImage = "", // Buyer 객체에 프로필 이미지 URL 저장
-            createdAt = LocalDateTime.now(),
-            updatedAt = LocalDateTime.now(),
-            isSoldOut = false,
-            deletedAt = null,
-            isDeleted = false,
-            shop = shop,
-            categoryId = productRequest.categoryId,
-            productBackOffice = null
-        )
-
+            val shop = shopRepository.findShopBySellerId(sellerId)
+            val product = Product(
+                name = productRequest.name,
+                description = productRequest.description,
+                productImage ="", // Buyer 객체에 프로필 이미지 URL 저장
+                createdAt = LocalDateTime.now(),
+                updatedAt = LocalDateTime.now(),
+                isSoldOut = false,
+                deletedAt = LocalDateTime.now(),
+                isDeleted = false,
+                shop = shop,
+                categoryId = productRequest.categoryId,
+                productBackOffice = null
+            )
         if (file != null) {
             s3Manager.uploadFile(file)  // S3Manager를 통해 파일 업로드
             product.productImage = s3Manager.getFile(file.originalFilename)
         }
 
-        val savedProduct = productRepository.save(product)
+            val savedProduct = productRepository.save(product)
 
-        val productBackOffice = ProductBackOffice(
-            quantity = productBackOfficeRequest.quantity,
-            price = productBackOfficeRequest.price,
-            soldQuantity = 0,
-            product = savedProduct
-        )
 
-        savedProduct.productBackOffice = productBackOffice
-        productBackOfficeRepository.save(productBackOffice)
+            val productBackOffice = ProductBackOffice(
+                quantity = productBackOfficeRequest.quantity,
+                price = productBackOfficeRequest.price,
+                soldQuantity = 0,
+                product = savedProduct
+            )
 
-        productRepository.save(savedProduct)
-        return ProductResponse.from(savedProduct)
-    }
+            savedProduct.productBackOffice = productBackOffice
+            productBackOfficeRepository.save(productBackOffice)
 
-    fun updateProduct(
-        sellerId: Long,
-        productId: Long,
-        updateProductRequest: UpdateProductRequest,
-        file: MultipartFile?
-    ): ProductResponse {
-
-        val product = productRepository.findByIdOrNull(productId) ?: throw RuntimeException("Product not found")
-
-<<<<<<< HEAD
-        if (product.shop.sellerId != sellerId) throw RuntimeException("No Authority")
-
-        product.apply {
-            name = updateProductRequest.name
-            description = updateProductRequest.description
-            productImage = ""
-            updatedAt = LocalDateTime.now()
-            isSoldOut = updateProductRequest.isSoldOut
-            categoryId = updateProductRequest.categoryId
+            productRepository.save(savedProduct)
+            return ProductResponse.from(savedProduct)
         }
 
-        if (file != null) {
-            s3Manager.uploadFile(file)  // S3Manager를 통해 파일 업로드
-            product.productImage = s3Manager.getFile(file.originalFilename)
-=======
+
         fun updateProduct(
             sellerId: Long,
             productId: Long,
@@ -132,35 +106,15 @@
         fun getProductById(productId: Long): ProductResponse {
             val product = productRepository.findByIdOrNull(productId) ?: throw ProductNotFoundException(404, "Product not found")
             return ProductResponse.from(product, favoriteService.countFavorite(productId))
->>>>>>> 8028f2cd
         }
 
-        val updatedProduct = productRepository.save(product)
-        return ProductResponse.from(updatedProduct, favoriteService.countFavorite(productId))
-    }
+        fun getAllProducts(pageable: Pageable): Page<ProductResponse> {
+            val products = productRepository.findAllPaginated(pageable)
+            return products.map { ProductResponse.from(it, favoriteService.countFavorite(it.id!!)) }
+        }
 
-    fun deleteProduct(sellerId: Long, productId: Long) {
-        val product = productRepository.findByIdOrNull(productId) ?: throw RuntimeException("Product not found")
-        if (product.shop.sellerId != sellerId) throw RuntimeException("No Authority")
-        product.apply {
-            isDeleted = true
-            deletedAt = LocalDateTime.now()
+        fun getProductsByCategory(categoryId: Long, pageable: Pageable): Page<ProductResponse> {
+            val products = productRepository.findByCategoryPaginated(categoryId, pageable)
+            return products.map { ProductResponse.from(it, favoriteService.countFavorite(it.id!!)) }
         }
-        productRepository.save(product)
-    }
-
-    fun getProductById(productId: Long): ProductResponse {
-        val product = productRepository.findByIdOrNull(productId) ?: throw RuntimeException("Product not found")
-        return ProductResponse.from(product, favoriteService.countFavorite(productId))
-    }
-
-    fun getAllProducts(pageable: Pageable): Page<ProductResponse> {
-        val products = productRepository.findAllPaginated(pageable)
-        return products.map { ProductResponse.from(it, favoriteService.countFavorite(it.id!!)) }
-    }
-
-    fun getProductsByCategory(categoryId: Long, pageable: Pageable): Page<ProductResponse> {
-        val products = productRepository.findByCategoryPaginated(categoryId, pageable)
-        return products.map { ProductResponse.from(it, favoriteService.countFavorite(it.id!!)) }
-    }
-}+    }