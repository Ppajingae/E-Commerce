--- conflicted
+++ resolved
@@ -8,10 +8,6 @@
 import com.highv.ecommerce.domain.product.entity.Product
 import com.highv.ecommerce.domain.product.repository.ProductRepository
 import com.highv.ecommerce.domain.shop.repository.ShopRepository
-<<<<<<< HEAD
-=======
-import com.highv.ecommerce.s3.config.FileUtil
->>>>>>> a7a3dffe
 import com.highv.ecommerce.s3.config.S3Manager
 import org.springframework.data.domain.Page
 import org.springframework.data.domain.Pageable
@@ -27,15 +23,12 @@
     private val productBackOfficeRepository: ProductBackOfficeRepository,
     private val s3Manager: S3Manager,
 ) {
-<<<<<<< HEAD
+
     fun createProduct(
         sellerId: Long,
         productRequest: CreateProductRequest,
         multipartFile: MultipartFile
     ): ProductResponse {
-=======
-    fun createProduct(sellerId: Long, productRequest: CreateProductRequest,multipartFile: MultipartFile): ProductResponse {
->>>>>>> a7a3dffe
 
         s3Manager.uploadFile(multipartFile) // S3Manager를 통해 파일 업로드
 
@@ -61,16 +54,11 @@
             soldQuantity = 0,
             product = savedProduct
         )
+
         savedProduct.productBackOffice = productBackOffice
         productBackOfficeRepository.save(productBackOffice)
 
-
-
-<<<<<<< HEAD
         productRepository.save(savedProduct)
-=======
-            productRepository.save(savedProduct)
->>>>>>> a7a3dffe
 
         return ProductResponse.from(savedProduct)
     }
