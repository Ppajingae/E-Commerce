package com.highv.ecommerce.domain.product.service

import com.highv.ecommerce.common.lock.service.RedisLockService
import com.highv.ecommerce.domain.backoffice.dto.productbackoffice.ProductBackOfficeRequest
import com.highv.ecommerce.domain.backoffice.entity.ProductBackOffice
import com.highv.ecommerce.domain.backoffice.repository.ProductBackOfficeRepository
import com.highv.ecommerce.domain.favorite.service.FavoriteService
import com.highv.ecommerce.domain.product.dto.CreateProductRequest
import com.highv.ecommerce.domain.product.dto.ProductResponse
import com.highv.ecommerce.domain.product.dto.ProductSummaryResponse
import com.highv.ecommerce.domain.product.dto.UpdateProductRequest
import com.highv.ecommerce.domain.product.entity.Product
import com.highv.ecommerce.domain.product.repository.ProductRepository
import com.highv.ecommerce.domain.seller.dto.ActiveStatus
import com.highv.ecommerce.domain.seller.repository.SellerRepository
import com.highv.ecommerce.domain.seller.shop.repository.ShopRepository
import org.springframework.data.domain.Page
import org.springframework.data.domain.Pageable
import org.springframework.data.repository.findByIdOrNull
import org.springframework.stereotype.Service
import org.springframework.transaction.annotation.Transactional
import java.time.LocalDateTime

@Service
class ProductService(
    private val productRepository: ProductRepository,
    private val shopRepository: ShopRepository,
    private val sellerRepository: SellerRepository,
    private val productBackOfficeRepository: ProductBackOfficeRepository,
    private val favoriteService: FavoriteService,
    private val redisLockService: RedisLockService,
) {
    @Transactional
    fun createProduct(
        sellerId: Long,
        productRequest: CreateProductRequest,
        productBackOfficeRequest: ProductBackOfficeRequest,
    ): ProductResponse {
        val lockKey = "createProduct:${sellerId}:${productRequest.name}"
        return redisLockService.runExclusiveWithRedissonLock(lockKey, 5) {

            val seller = sellerRepository.findByIdOrNull(sellerId)
                ?: throw RuntimeException("Seller not found")

            if (seller.activeStatus == ActiveStatus.PENDING || seller.activeStatus == ActiveStatus.RESIGNED) {
                throw RuntimeException("Seller is not authorized to create a product")
            }
<<<<<<< HEAD

=======
>>>>>>> d7961d2f
            val shop = shopRepository.findShopBySellerId(sellerId)

            if (productRepository.existsByNameAndShopId(
                    productRequest.name,
                    shop.id!!
                )
            ) throw RuntimeException("중복 상품 입니다.")

            val product = Product(
                name = productRequest.name,
                description = productRequest.description,
                productImage = productRequest.imageUrl,
                createdAt = LocalDateTime.now(),
                updatedAt = LocalDateTime.now(),
                isSoldOut = false,
                deletedAt = null,
                isDeleted = false,
                shop = shop,
                categoryId = productRequest.categoryId,
                productBackOffice = null
            )

            val savedProduct = productRepository.save(product)

            val productBackOffice = ProductBackOffice(
                quantity = productBackOfficeRequest.quantity,
                price = productBackOfficeRequest.price,
                soldQuantity = 0,
                product = savedProduct
            )

            savedProduct.productBackOffice = productBackOffice
            productBackOfficeRepository.save(productBackOffice)
            productRepository.save(savedProduct)
            ProductResponse.from(savedProduct)
        }
    }

    @Transactional
    fun updateProduct(
        sellerId: Long,
        productId: Long,
        updateProductRequest: UpdateProductRequest,
    ): ProductResponse {

        val product = productRepository.findByIdOrNull(productId) ?: throw RuntimeException("Product not found")

        if (product.shop.sellerId != sellerId) throw RuntimeException("No Authority")

        if (productRepository.existsByNameAndShopId(
                updateProductRequest.name,
                product.shop.id!!
            )
        ) throw RuntimeException("중복 상품명 입니다.")

        product.apply {
            name = updateProductRequest.name
            description = updateProductRequest.description
            productImage = ""
            updatedAt = LocalDateTime.now()
            isSoldOut = updateProductRequest.isSoldOut
            categoryId = updateProductRequest.categoryId
        }

        val updatedProduct = productRepository.save(product)
        return ProductResponse.from(updatedProduct, favoriteService.countFavorite(productId))
    }

    @Transactional
    fun deleteProduct(sellerId: Long, productId: Long) {
        val product = productRepository.findByIdOrNull(productId) ?: throw RuntimeException("Product not found")
        if (product.shop.sellerId != sellerId) throw RuntimeException("No Authority")
        product.apply {
            isDeleted = true
            deletedAt = LocalDateTime.now()
        }
        productRepository.save(product)
    }

    fun getProductById(productId: Long): ProductResponse {
        val product = productRepository.findByIdOrNull(productId) ?: throw RuntimeException("Product not found")
        return ProductResponse.from(product, favoriteService.countFavorite(productId))
    }

    fun getProductsByCategory(categoryId: Long, pageable: Pageable): Page<ProductSummaryResponse> {
        val products = productRepository.findByCategoryPaginated(categoryId, pageable)
        return products.map { ProductSummaryResponse.from(it, favoriteService.countFavorite(it.id)) }
    }
}<|MERGE_RESOLUTION|>--- conflicted
+++ resolved
@@ -45,10 +45,7 @@
             if (seller.activeStatus == ActiveStatus.PENDING || seller.activeStatus == ActiveStatus.RESIGNED) {
                 throw RuntimeException("Seller is not authorized to create a product")
             }
-<<<<<<< HEAD
 
-=======
->>>>>>> d7961d2f
             val shop = shopRepository.findShopBySellerId(sellerId)
 
             if (productRepository.existsByNameAndShopId(
@@ -107,7 +104,6 @@
         product.apply {
             name = updateProductRequest.name
             description = updateProductRequest.description
-            productImage = ""
             updatedAt = LocalDateTime.now()
             isSoldOut = updateProductRequest.isSoldOut
             categoryId = updateProductRequest.categoryId
