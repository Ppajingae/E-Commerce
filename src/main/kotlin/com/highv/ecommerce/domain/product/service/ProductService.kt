package com.highv.ecommerce.domain.product.service

import com.highv.ecommerce.common.lock.service.RedisLockService
import com.highv.ecommerce.domain.backoffice.dto.productbackoffice.ProductBackOfficeRequest
import com.highv.ecommerce.domain.backoffice.entity.ProductBackOffice
import com.highv.ecommerce.domain.backoffice.repository.ProductBackOfficeRepository
import com.highv.ecommerce.domain.favorite.service.FavoriteService
import com.highv.ecommerce.domain.product.dto.CreateProductRequest
import com.highv.ecommerce.domain.product.dto.ProductResponse
import com.highv.ecommerce.domain.product.dto.ProductSummaryResponse
import com.highv.ecommerce.domain.product.dto.UpdateProductRequest
import com.highv.ecommerce.domain.product.entity.Product
import com.highv.ecommerce.domain.product.repository.ProductRepository
import com.highv.ecommerce.domain.seller.dto.ActiveStatus
import com.highv.ecommerce.domain.seller.repository.SellerRepository
import com.highv.ecommerce.domain.seller.shop.repository.ShopRepository
import org.springframework.data.domain.Page
import org.springframework.data.domain.Pageable
import org.springframework.data.repository.findByIdOrNull
import org.springframework.stereotype.Service
import org.springframework.transaction.annotation.Transactional
import java.time.LocalDateTime

@Service
class ProductService(
    private val productRepository: ProductRepository,
    private val shopRepository: ShopRepository,
    private val sellerRepository: SellerRepository,
    private val productBackOfficeRepository: ProductBackOfficeRepository,
    private val favoriteService: FavoriteService,
    private val redisLockService: RedisLockService,
) {
    @Transactional
    fun createProduct(
        sellerId: Long,
        productRequest: CreateProductRequest,
        productBackOfficeRequest: ProductBackOfficeRequest,
    ): ProductResponse {
        val lockKey = "createProduct:${sellerId}:${productRequest.name}"
        return redisLockService.runExclusiveWithRedissonLock(lockKey, 5) {

            val seller = sellerRepository.findByIdOrNull(sellerId)
                ?: throw RuntimeException("Seller not found")

            if (seller.activeStatus == ActiveStatus.PENDING || seller.activeStatus == ActiveStatus.RESIGNED) {
                throw RuntimeException("Seller is not authorized to create a product")
            }

<<<<<<< HEAD
=======
            // if (file != null) {
            //     s3Manager.uploadFile(file)  // S3Manager를 통해 파일 업로드
            //     product.productImage = s3Manager.getFile(file.originalFilename)
            // }

>>>>>>> a3d7e22d
            val shop = shopRepository.findShopBySellerId(sellerId)

            if (productRepository.existsByNameAndShopId(
                    productRequest.name,
                    shop.id!!
                )
            ) throw RuntimeException("중복 상품 입니다.")

            val product = Product(
                name = productRequest.name,
                description = productRequest.description,
                productImage = productRequest.imageUrl,
                createdAt = LocalDateTime.now(),
                updatedAt = LocalDateTime.now(),
                isSoldOut = false,
                deletedAt = null,
                isDeleted = false,
                shop = shop,
                categoryId = productRequest.categoryId,
                productBackOffice = null
            )

            val savedProduct = productRepository.save(product)
            val productBackOffice = ProductBackOffice(
                quantity = productBackOfficeRequest.quantity,
                price = productBackOfficeRequest.price,
                soldQuantity = 0,
                product = savedProduct
            )
            savedProduct.productBackOffice = productBackOffice
            productBackOfficeRepository.save(productBackOffice)
            productRepository.save(savedProduct)
            ProductResponse.from(savedProduct)
        }
    }

    @Transactional
    fun updateProduct(
        sellerId: Long,
        productId: Long,
        updateProductRequest: UpdateProductRequest,
    ): ProductResponse {

        val product = productRepository.findByIdOrNull(productId) ?: throw RuntimeException("Product not found")

        if (product.shop.sellerId != sellerId) throw RuntimeException("No Authority")

        if (productRepository.existsByNameAndShopId(
                updateProductRequest.name,
                product.shop.id!!
            )
        ) throw RuntimeException("중복 상품명 입니다.")

        product.apply {
            name = updateProductRequest.name
            description = updateProductRequest.description
            productImage = ""
            updatedAt = LocalDateTime.now()
            isSoldOut = updateProductRequest.isSoldOut
            categoryId = updateProductRequest.categoryId
        }

        val updatedProduct = productRepository.save(product)
        return ProductResponse.from(updatedProduct, favoriteService.countFavorite(productId))
    }

    @Transactional
    fun deleteProduct(sellerId: Long, productId: Long) {
        val product = productRepository.findByIdOrNull(productId) ?: throw RuntimeException("Product not found")
        if (product.shop.sellerId != sellerId) throw RuntimeException("No Authority")
        product.apply {
            isDeleted = true
            deletedAt = LocalDateTime.now()
        }
        productRepository.save(product)
    }

    fun getProductById(productId: Long): ProductResponse {
        val product = productRepository.findByIdOrNull(productId) ?: throw RuntimeException("Product not found")
        return ProductResponse.from(product, favoriteService.countFavorite(productId))
    }

    fun getProductsByCategory(categoryId: Long, pageable: Pageable): Page<ProductSummaryResponse> {
        val products = productRepository.findByCategoryPaginated(categoryId, pageable)
        return products.map { ProductSummaryResponse.from(it, favoriteService.countFavorite(it.id)) }
    }
}<|MERGE_RESOLUTION|>--- conflicted
+++ resolved
@@ -45,15 +45,6 @@
             if (seller.activeStatus == ActiveStatus.PENDING || seller.activeStatus == ActiveStatus.RESIGNED) {
                 throw RuntimeException("Seller is not authorized to create a product")
             }
-
-<<<<<<< HEAD
-=======
-            // if (file != null) {
-            //     s3Manager.uploadFile(file)  // S3Manager를 통해 파일 업로드
-            //     product.productImage = s3Manager.getFile(file.originalFilename)
-            // }
-
->>>>>>> a3d7e22d
             val shop = shopRepository.findShopBySellerId(sellerId)
 
             if (productRepository.existsByNameAndShopId(
