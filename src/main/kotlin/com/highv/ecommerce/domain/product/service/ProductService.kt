package com.highv.ecommerce.domain.product.service

import com.highv.ecommerce.domain.backoffice.dto.productbackoffice.ProductBackOfficeRequest
import com.highv.ecommerce.domain.backoffice.entity.ProductBackOffice
import com.highv.ecommerce.domain.backoffice.repository.ProductBackOfficeRepository
import com.highv.ecommerce.domain.favorite.service.FavoriteService
import com.highv.ecommerce.domain.product.dto.CreateProductRequest
import com.highv.ecommerce.domain.product.dto.ProductResponse
import com.highv.ecommerce.domain.product.dto.UpdateProductRequest
import com.highv.ecommerce.domain.product.entity.Product
import com.highv.ecommerce.domain.product.repository.ProductRepository
import com.highv.ecommerce.domain.shop.repository.ShopRepository
import com.highv.ecommerce.s3.config.S3Manager
import org.springframework.data.domain.Page
import org.springframework.data.domain.Pageable
import org.springframework.data.repository.findByIdOrNull
import org.springframework.stereotype.Service
import org.springframework.web.multipart.MultipartFile
import java.time.LocalDateTime

@Service
class ProductService(
    private val productRepository: ProductRepository,
    private val shopRepository: ShopRepository,
    private val productBackOfficeRepository: ProductBackOfficeRepository,
    private val favoriteService: FavoriteService,
    private val s3Manager: S3Manager,
) {
<<<<<<< HEAD

    fun createProduct(
        sellerId: Long,
        productRequest: CreateProductRequest,
        multipartFile: MultipartFile
    ): ProductResponse {
=======
    fun createProduct(
        sellerId: Long,
        productRequest: CreateProductRequest,
        productBackOfficeRequest: ProductBackOfficeRequest,
        multipartFile: MultipartFile
    ): ProductResponse {

>>>>>>> 4c880909

        s3Manager.uploadFile(multipartFile) // S3Manager를 통해 파일 업로드

        val shop = shopRepository.findShopBySellerId(sellerId)
        val product = Product(
            name = productRequest.name,
            description = productRequest.description,
            productImage = s3Manager.getFile(multipartFile.originalFilename), // Buyer 객체에 프로필 이미지 URL 저장
            createdAt = LocalDateTime.now(),
            updatedAt = LocalDateTime.now(),
            isSoldOut = false,
            deletedAt = LocalDateTime.now(),
            isDeleted = false,
            shop = shop,
            categoryId = productRequest.categoryId,
            productBackOffice = null
        )
        val savedProduct = productRepository.save(product)

        val productBackOffice = ProductBackOffice(
            quantity = productBackOfficeRequest.quantity,
            price = productBackOfficeRequest.price,
            soldQuantity = 0,
            product = savedProduct
        )

        savedProduct.productBackOffice = productBackOffice
        productBackOfficeRepository.save(productBackOffice)

        productRepository.save(savedProduct)

        return ProductResponse.from(savedProduct)
    }

    fun updateProduct(sellerId: Long, productId: Long, updateProductRequest: UpdateProductRequest): ProductResponse {
        val product = productRepository.findByIdOrNull(productId) ?: throw RuntimeException("Product not found")
        if (product.shop.sellerId != sellerId) throw RuntimeException("No Authority")
        product.apply {
            name = updateProductRequest.name
            description = updateProductRequest.description
            productImage = updateProductRequest.productImage
            updatedAt = LocalDateTime.now()
            isSoldOut = updateProductRequest.isSoldOut
            categoryId = updateProductRequest.categoryId
        }
        val updatedProduct = productRepository.save(product)
        return ProductResponse.from(updatedProduct, favoriteService.countFavorite(productId))
    }

    fun deleteProduct(sellerId: Long, productId: Long) {
        val product = productRepository.findByIdOrNull(productId) ?: throw RuntimeException("Product not found")
        if (product.shop.sellerId != sellerId) throw RuntimeException("No Authority")
        product.apply {
            isDeleted = true
            deletedAt = LocalDateTime.now()
        }
        productRepository.save(product)
    }

    fun getProductById(productId: Long): ProductResponse {
        val product = productRepository.findByIdOrNull(productId) ?: throw RuntimeException("Product not found")
        return ProductResponse.from(product, favoriteService.countFavorite(productId))
    }

    fun getAllProducts(pageable: Pageable): Page<ProductResponse> {
        val products = productRepository.findAllPaginated(pageable)
        return products.map { ProductResponse.from(it, favoriteService.countFavorite(it.id!!)) }
    }

    fun getProductsByCategory(categoryId: Long, pageable: Pageable): Page<ProductResponse> {
        val products = productRepository.findByCategoryPaginated(categoryId, pageable)
        return products.map { ProductResponse.from(it, favoriteService.countFavorite(it.id!!)) }
    }
}<|MERGE_RESOLUTION|>--- conflicted
+++ resolved
@@ -26,22 +26,13 @@
     private val favoriteService: FavoriteService,
     private val s3Manager: S3Manager,
 ) {
-<<<<<<< HEAD
 
-    fun createProduct(
-        sellerId: Long,
-        productRequest: CreateProductRequest,
-        multipartFile: MultipartFile
-    ): ProductResponse {
-=======
     fun createProduct(
         sellerId: Long,
         productRequest: CreateProductRequest,
         productBackOfficeRequest: ProductBackOfficeRequest,
         multipartFile: MultipartFile
     ): ProductResponse {
-
->>>>>>> 4c880909
 
         s3Manager.uploadFile(multipartFile) // S3Manager를 통해 파일 업로드
 
