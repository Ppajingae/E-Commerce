--- conflicted
+++ resolved
@@ -253,12 +253,11 @@
         return OrderStatusResponse.from(complainType, "전체 요청 승인 완료 되었습니다")
     }
 
-<<<<<<< HEAD
     private fun createLockKey(shopId: Long, orderId: Long, sellerId: Long): String{
         return "${shopId}_${orderId}_${sellerId}"
     }
 }
-=======
+
     @Transactional
     fun updateProductsDelivery(
         orderMasterId: Long,
@@ -304,4 +303,4 @@
         return DefaultResponse("상태를 성공적으로 변경 했습니다.")
     }
 }
->>>>>>> c32e0d2c
+
