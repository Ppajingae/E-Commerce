--- conflicted
+++ resolved
@@ -215,11 +215,7 @@
         when (orderDetails[0].complainStatus) {
             ComplainStatus.REFUND_REQUESTED -> {
 
-<<<<<<< HEAD
-                val lock = createLockKey(shopId,orderId,sellerId).let{
-=======
                 val lock = createLockKey(shopId, orderId, sellerId).let {
->>>>>>> 417a97ac
                     lockService.mySqlLock(it)
                 }
 
@@ -257,16 +253,9 @@
         return OrderStatusResponse.from(complainType, "전체 요청 승인 완료 되었습니다")
     }
 
-<<<<<<< HEAD
-    private fun createLockKey(shopId: Long, orderId: Long, sellerId: Long): String{
-        return "${shopId}_${orderId}_${sellerId}"
-    }
-}
-=======
     private fun createLockKey(shopId: Long, orderId: Long, sellerId: Long): String {
         return "${shopId}_${orderId}"
     }
->>>>>>> 417a97ac
 
     @Transactional
     fun updateProductsDelivery(
