package com.highv.ecommerce.domain.order_details.repository

import com.highv.ecommerce.domain.order_details.entity.OrderDetails
import com.highv.ecommerce.domain.order_details.enumClass.OrderStatus

interface OrderDetailsRepository {

    fun save(orderStatus: OrderDetails): OrderDetails

    fun saveAll(orderStatuses: List<OrderDetails>): List<OrderDetails>

    fun findAllByShopId(shopId: Long): List<OrderDetails>

    fun findByItemCartIdAndBuyerId(orderStatusId: Long, buyerId: Long): OrderDetails?

    fun findByIdAndShopId(orderStatusId: Long, shopId: Long): OrderDetails?

    fun findAllByShopIdAndOrderMasterId(shopId: Long, orderMasterId: Long): List<OrderDetails>
<<<<<<< HEAD
    // --------------------
=======

>>>>>>> c32e0d2c
    fun findAllByShopIdAndBuyerId(shopId: Long, buyerId: Long): List<OrderDetails>

    fun findAllByBuyerId(buyerId: Long): List<OrderDetails>

    fun findAllByBuyerIdAndOrderMasterId(buyerId: Long, orderId: Long): List<OrderDetails>

    fun updateDeliveryStatus(changeStatus: OrderStatus, whereStatus: OrderStatus)
}<|MERGE_RESOLUTION|>--- conflicted
+++ resolved
@@ -16,11 +16,7 @@
     fun findByIdAndShopId(orderStatusId: Long, shopId: Long): OrderDetails?
 
     fun findAllByShopIdAndOrderMasterId(shopId: Long, orderMasterId: Long): List<OrderDetails>
-<<<<<<< HEAD
-    // --------------------
-=======
 
->>>>>>> c32e0d2c
     fun findAllByShopIdAndBuyerId(shopId: Long, buyerId: Long): List<OrderDetails>
 
     fun findAllByBuyerId(buyerId: Long): List<OrderDetails>
