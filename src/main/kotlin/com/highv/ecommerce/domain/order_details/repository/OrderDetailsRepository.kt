package com.highv.ecommerce.domain.order_details.repository

import com.highv.ecommerce.domain.order_details.entity.OrderDetails

interface OrderDetailsRepository {

<<<<<<< HEAD
    fun findAllByShopIdAndOrderMasterId(shopId: Long, productsOrderId: Long): List<OrderDetails>

    fun findAllByBuyerId(buyerId: Long): List<OrderDetails>
=======
    fun findAllByBuyerId(id: Long): List<OrderDetails>
>>>>>>> a7a3dffe

    fun save(orderStatus: OrderDetails): OrderDetails

    fun saveAll(orderStatuses: List<OrderDetails>): List<OrderDetails>

    fun findAllByShopId(shopId: Long): List<OrderDetails>

    fun findByItemCartIdAndBuyerId(orderStatusId: Long, buyerId: Long): OrderDetails?

    fun findByIdAndShopId(orderStatusId: Long, shopId: Long): OrderDetails?

    fun findAllByShopIdAndOrderMasterIdAndBuyerId(shopId: Long, orderId: Long, buyerId: Long): List<OrderDetails>

    fun findAllByShopIdAndBuyerId(shopId: Long, buyerId: Long): List<OrderDetails>

}<|MERGE_RESOLUTION|>--- conflicted
+++ resolved
@@ -4,13 +4,9 @@
 
 interface OrderDetailsRepository {
 
-<<<<<<< HEAD
     fun findAllByShopIdAndOrderMasterId(shopId: Long, productsOrderId: Long): List<OrderDetails>
 
     fun findAllByBuyerId(buyerId: Long): List<OrderDetails>
-=======
-    fun findAllByBuyerId(id: Long): List<OrderDetails>
->>>>>>> a7a3dffe
 
     fun save(orderStatus: OrderDetails): OrderDetails
 
@@ -25,5 +21,4 @@
     fun findAllByShopIdAndOrderMasterIdAndBuyerId(shopId: Long, orderId: Long, buyerId: Long): List<OrderDetails>
 
     fun findAllByShopIdAndBuyerId(shopId: Long, buyerId: Long): List<OrderDetails>
-
 }