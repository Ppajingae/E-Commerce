package com.highv.ecommerce.domain.coupon.repository

import com.highv.ecommerce.domain.coupon.entity.Coupon
import com.highv.ecommerce.domain.coupon.entity.QCoupon
import com.highv.ecommerce.domain.product.entity.QProduct
import com.querydsl.jpa.impl.JPAQueryFactory
import jakarta.persistence.EntityManager
import jakarta.persistence.PersistenceContext
import org.springframework.stereotype.Repository

@Repository
class CouponRepositoryImpl(
    private val couponJpaRepository: CouponJpaRepository,
    @PersistenceContext
    private val em: EntityManager
) : CouponRepository {

    private val queryFactory: JPAQueryFactory = JPAQueryFactory(em)
    val coupon: QCoupon = QCoupon.coupon
    val product: QProduct = QProduct.product

    override fun save(coupon: Coupon): Coupon {
        return couponJpaRepository.save(coupon)
    }

    override fun findByIdOrNull(id: Long): Coupon? {
        val query = queryFactory
            .select(coupon)
            .from(coupon)
            .innerJoin(coupon.product()).fetchJoin()
            .innerJoin(coupon.product().productBackOffice()).fetchJoin()
            .innerJoin(coupon.product().shop()).fetchJoin()
            .where(coupon.id.eq(id))
            .fetchOne()

        return query
    }

    override fun delete(coupon: Coupon) {
        couponJpaRepository.delete(coupon)
    }

    override fun findAll(): List<Coupon> {
        return couponJpaRepository.findAll()
    }

    override fun findAllCouponIdWithBuyer(couponIdList: List<Long>): List<Coupon> {

        return queryFactory.selectFrom(coupon)
            .where(coupon.id.`in`(couponIdList))
            .innerJoin(coupon.product(), product).fetchJoin()
            .innerJoin(coupon.product().shop()).fetchJoin()
            .innerJoin(coupon.product().productBackOffice()).fetchJoin()
            .fetch()
    }

    override fun existsByProductId(productId: Long): Boolean {
        return couponJpaRepository.existsByProductId(productId)
    }

    override fun findByIdAndSellerId(couponId: Long, sellerId: Long): Coupon? {
        val query = queryFactory
            .select(coupon)
            .from(coupon)
            .innerJoin(coupon.product()).fetchJoin()
            .innerJoin(coupon.product().productBackOffice()).fetchJoin()
            .innerJoin(coupon.product().shop()).fetchJoin()
            .where(coupon.id.eq(couponId))
            .where(coupon.sellerId.eq(sellerId))
            .fetchOne()

        return query
    }

    override fun findAllBySellerId(sellerId: Long): List<Coupon> {
        val query = queryFactory
            .select(coupon)
            .from(coupon)
            .innerJoin(coupon.product()).fetchJoin()
            .innerJoin(coupon.product().productBackOffice()).fetchJoin()
            .innerJoin(coupon.product().shop()).fetchJoin()
            .where(coupon.sellerId.eq(sellerId))
            .fetch()

        return query
    }


    override fun findAllByProductId(productIdList: List<Long>): List<Long> {
        return couponJpaRepository.findAllByProductIdList(productIdList)
    }

    override fun flush() {
        couponJpaRepository.flush()
    }

    override fun saveAndFlush(coupon: Coupon) {
        couponJpaRepository.saveAndFlush(coupon)
<<<<<<< HEAD
=======
    }

    override fun findByProductId(productId: Long): Coupon? {
        return couponJpaRepository.findByProductId(productId)
>>>>>>> 417a97ac
    }
}<|MERGE_RESOLUTION|>--- conflicted
+++ resolved
@@ -96,12 +96,9 @@
 
     override fun saveAndFlush(coupon: Coupon) {
         couponJpaRepository.saveAndFlush(coupon)
-<<<<<<< HEAD
-=======
     }
 
     override fun findByProductId(productId: Long): Coupon? {
         return couponJpaRepository.findByProductId(productId)
->>>>>>> 417a97ac
     }
 }