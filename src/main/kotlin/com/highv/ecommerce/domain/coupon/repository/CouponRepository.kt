package com.highv.ecommerce.domain.coupon.repository

import com.highv.ecommerce.domain.coupon.entity.Coupon
import org.springframework.data.repository.query.Param


interface CouponRepository {

    fun save(coupon: Coupon): Coupon

    fun findByIdOrNull(id: Long): Coupon?

    fun delete(coupon: Coupon)

    fun findAll(): List<Coupon>

    fun findAllCouponIdWithBuyer(couponIdList: List<Long>): List<Coupon>

    fun existsByProductId(productId: Long): Boolean

    fun findByIdAndSellerId(couponId: Long, sellerId: Long): Coupon?

    fun findAllBySellerId(sellerId: Long): List<Coupon>

    fun findAllByProductId(productIdList : List<Long>): List<Long>

    fun flush()

    fun saveAndFlush(coupon: Coupon)
<<<<<<< HEAD
=======

    fun findByProductId(productId: Long): Coupon?
>>>>>>> 417a97ac
}<|MERGE_RESOLUTION|>--- conflicted
+++ resolved
@@ -27,9 +27,6 @@
     fun flush()
 
     fun saveAndFlush(coupon: Coupon)
-<<<<<<< HEAD
-=======
 
     fun findByProductId(productId: Long): Coupon?
->>>>>>> 417a97ac
 }