package com.highv.ecommerce.domain.coupon.controller

import com.highv.ecommerce.common.dto.DefaultResponse
import com.highv.ecommerce.common.exception.InvalidCouponRequestException
import com.highv.ecommerce.common.exception.UnauthorizedUserException
import com.highv.ecommerce.domain.coupon.dto.CouponResponse
import com.highv.ecommerce.domain.coupon.dto.CreateCouponRequest
import com.highv.ecommerce.domain.coupon.dto.UpdateCouponRequest
import com.highv.ecommerce.domain.coupon.service.CouponService
import com.highv.ecommerce.infra.security.UserPrincipal
import jakarta.validation.Valid
import org.springframework.http.HttpStatus
import org.springframework.http.ResponseEntity
import org.springframework.security.access.prepost.PreAuthorize
import org.springframework.security.core.annotation.AuthenticationPrincipal
import org.springframework.validation.BindingResult
import org.springframework.web.bind.annotation.*

@RestController
@RequestMapping("/api/v1")
class CouponController(
    private val couponService: CouponService
) {

    @PreAuthorize("hasRole('SELLER')")
    @PostMapping("/seller/coupon")
    fun createCoupon(
        @Valid @RequestBody couponRequest: CreateCouponRequest,
        bindingResult: BindingResult,
        @AuthenticationPrincipal userPrincipal: UserPrincipal?
    ): ResponseEntity<DefaultResponse> {

        if (bindingResult.hasErrors()) throw InvalidCouponRequestException(
            400,
            bindingResult.fieldError?.defaultMessage.toString()
        )
        if (userPrincipal == null) throw UnauthorizedUserException(401, "인증되지 않은 사용자입니다.")

        return ResponseEntity
            .status(HttpStatus.CREATED)
            .body(couponService.createCoupon(couponRequest, userPrincipal))
    }

    @PreAuthorize("hasRole('SELLER')")
    @PutMapping("/seller/coupon/{couponId}")
    fun updateCoupon(
        @PathVariable("couponId") couponId: Long,
        @Valid @RequestBody updateCouponRequest: UpdateCouponRequest,
        bindingResult: BindingResult,
        @AuthenticationPrincipal userPrincipal: UserPrincipal?,
    ): ResponseEntity<DefaultResponse> {

        if (bindingResult.hasErrors()) throw InvalidCouponRequestException(
            400,
            bindingResult.fieldError?.defaultMessage.toString()
        )
<<<<<<< HEAD
        if (userPrincipal == null) throw UnauthorizedUserException(401, "인증되지 않은 사용자입니다.")
=======

        if (userPrincipal == null) throw CustomRuntimeException(401, "인증되지 않은 사용자입니다.")
>>>>>>> 70690734


        return ResponseEntity
            .status(HttpStatus.OK)
            .body(couponService.updateCoupon(couponId, updateCouponRequest, userPrincipal))
    }

    @PreAuthorize("hasRole('SELLER')")
    @DeleteMapping("/seller/coupon/{couponId}")
    fun deleteCoupon(
        @PathVariable couponId: Long,
        @AuthenticationPrincipal userPrincipal: UserPrincipal?
    ): ResponseEntity<DefaultResponse> {

        if (userPrincipal == null) throw UnauthorizedUserException(401, "인증되지 않은 사용자입니다.")

        return ResponseEntity
            .status(HttpStatus.OK)
            .body(couponService.deleteCoupon(couponId, userPrincipal))
    }

    @PreAuthorize("hasRole('SELLER')")
    @GetMapping("/seller/coupon/{couponId}")
    fun getSellerCouponById(
        @PathVariable("couponId") couponId: Long,
        @AuthenticationPrincipal userPrincipal: UserPrincipal?
    ): ResponseEntity<CouponResponse> {

        if (userPrincipal == null) throw UnauthorizedUserException(401, "인증되지 않은 사용자입니다.")

        return ResponseEntity
            .status(HttpStatus.OK)
            .body(couponService.getSellerCouponById(couponId, userPrincipal))
    }

    @PreAuthorize("hasRole('SELLER')")
    @GetMapping("/seller/coupon")
    fun getSellerCouponList(
        @AuthenticationPrincipal userPrincipal: UserPrincipal?
    ): ResponseEntity<List<CouponResponse>> {

        if (userPrincipal == null) throw UnauthorizedUserException(401, "인증되지 않은 사용자입니다.")

        return ResponseEntity
            .status(HttpStatus.OK)
            .body(couponService.getSellerCouponList(userPrincipal))
    }

    @PreAuthorize("hasRole('BUYER')")
    @GetMapping("/buyer/coupon/{couponId}")
    fun getBuyerCouponById(
        @PathVariable("couponId") couponId: Long,
        @AuthenticationPrincipal userPrincipal: UserPrincipal?
    ): ResponseEntity<CouponResponse> {

        if (userPrincipal == null) throw UnauthorizedUserException(401, "인증되지 않은 사용자입니다.")

        return ResponseEntity
            .status(HttpStatus.OK)
            .body(couponService.getBuyerCouponById(couponId, userPrincipal))
    }

    @PreAuthorize("hasRole('BUYER')")
    @GetMapping("/buyer/coupon")
    fun getBuyerCouponList(
        @AuthenticationPrincipal userPrincipal: UserPrincipal?
    ): ResponseEntity<List<CouponResponse>> {

        if (userPrincipal == null) throw UnauthorizedUserException(401, "인증되지 않은 사용자입니다.")

        return ResponseEntity
            .status(HttpStatus.OK)
            .body(couponService.getBuyerCouponList(userPrincipal))
    }

    @PreAuthorize("hasRole('BUYER')")
    @PatchMapping("/buyer/coupon/{couponId}")
    fun issuedCoupon(
        @PathVariable couponId: Long,
        @AuthenticationPrincipal userPrincipal: UserPrincipal?
    ): ResponseEntity<DefaultResponse> {

        if (userPrincipal == null) throw UnauthorizedUserException(401, "인증되지 않은 사용자입니다.")

        return ResponseEntity
            .status(HttpStatus.OK)
            .body(couponService.issuedCoupon(couponId, userPrincipal))
    }

    // 최후의 보루
    @PreAuthorize("hasRole('BUYER')")
    @PatchMapping("/apply/{couponId}")
    fun applyCoupon(
        @PathVariable couponId: Long,
        @AuthenticationPrincipal userPrincipal: UserPrincipal
    ): ResponseEntity<DefaultResponse> {

        return ResponseEntity
            .status(HttpStatus.OK)
            .body(couponService.applyCoupon(couponId, userPrincipal.id))
    }
}<|MERGE_RESOLUTION|>--- conflicted
+++ resolved
@@ -1,6 +1,7 @@
 package com.highv.ecommerce.domain.coupon.controller
 
 import com.highv.ecommerce.common.dto.DefaultResponse
+import com.highv.ecommerce.common.exception.CustomRuntimeException
 import com.highv.ecommerce.common.exception.InvalidCouponRequestException
 import com.highv.ecommerce.common.exception.UnauthorizedUserException
 import com.highv.ecommerce.domain.coupon.dto.CouponResponse
@@ -13,6 +14,7 @@
 import org.springframework.http.ResponseEntity
 import org.springframework.security.access.prepost.PreAuthorize
 import org.springframework.security.core.annotation.AuthenticationPrincipal
+import org.springframework.security.core.userdetails.UserDetails
 import org.springframework.validation.BindingResult
 import org.springframework.web.bind.annotation.*
 
@@ -54,12 +56,7 @@
             400,
             bindingResult.fieldError?.defaultMessage.toString()
         )
-<<<<<<< HEAD
         if (userPrincipal == null) throw UnauthorizedUserException(401, "인증되지 않은 사용자입니다.")
-=======
-
-        if (userPrincipal == null) throw CustomRuntimeException(401, "인증되지 않은 사용자입니다.")
->>>>>>> 70690734
 
 
         return ResponseEntity
