package com.highv.ecommerce.domain.coupon.dto

import com.highv.ecommerce.domain.coupon.entity.Coupon
import com.highv.ecommerce.domain.coupon.enumClass.DiscountPolicy
import java.time.LocalDateTime

class CouponResponse(
    val couponId: Long,
    val discountPolicy: String,
    val discount : Int,
    val productId : Long,
    val expiredAt : LocalDateTime,
    val quantity : Int,
<<<<<<< HEAD
=======
    val couponName : String,
>>>>>>> 417a97ac
){
    companion object {
        fun from(coupon: Coupon) = CouponResponse(
            couponId = coupon.id!!,
            discountPolicy = coupon.discountPolicy.name,
            discount = coupon.discount,
            productId = coupon.product.id!!,
            expiredAt = coupon.expiredAt,
            quantity = coupon.quantity,
<<<<<<< HEAD
=======
            couponName = coupon.couponName,
>>>>>>> 417a97ac
        )
    }
}<|MERGE_RESOLUTION|>--- conflicted
+++ resolved
@@ -11,10 +11,7 @@
     val productId : Long,
     val expiredAt : LocalDateTime,
     val quantity : Int,
-<<<<<<< HEAD
-=======
     val couponName : String,
->>>>>>> 417a97ac
 ){
     companion object {
         fun from(coupon: Coupon) = CouponResponse(
@@ -24,10 +21,7 @@
             productId = coupon.product.id!!,
             expiredAt = coupon.expiredAt,
             quantity = coupon.quantity,
-<<<<<<< HEAD
-=======
             couponName = coupon.couponName,
->>>>>>> 417a97ac
         )
     }
 }