--- conflicted
+++ resolved
@@ -1,10 +1,6 @@
 package com.highv.ecommerce.domain.order_master.dto
 
 data class PaymentRequest(
-<<<<<<< HEAD
-    val cartIdList : List<Long>,
-=======
     val cartIdList: List<Long>,
->>>>>>> c34ad598
     val couponIdList: List<Long>
 )