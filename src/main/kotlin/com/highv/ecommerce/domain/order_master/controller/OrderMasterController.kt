--- conflicted
+++ resolved
@@ -23,24 +23,5 @@
         @AuthenticationPrincipal userPrincipal: UserPrincipal,
         couponIdList: List<Long>
     ): ResponseEntity<DefaultResponse>
-<<<<<<< HEAD
-        = ResponseEntity.status(HttpStatus.OK).body(productsOrderService.requestPayment(userPrincipal.id, couponIdList))
-
-
-    @PreAuthorize("hasRole('SELLER')")
-    @PatchMapping("/order_status/{orderId}")
-    fun updateOrderStatus(
-        @PathVariable("orderId") orderId: Long,
-        @RequestBody orderStatusRequest: OrderStatusRequest,
-        @AuthenticationPrincipal userPrincipal: UserPrincipal,
-    ): ResponseEntity<DefaultResponse>
-        = ResponseEntity.status(HttpStatus.OK).body(productsOrderService.updateOrderStatus(orderId, orderStatusRequest, userPrincipal.id))
-
-
-
-
-
-=======
-        = ResponseEntity.status(HttpStatus.OK).body(productsOrderService.requestPayment(userPrincipal.id, couponRequest, cartId))
->>>>>>> 44b3469c
+        = ResponseEntity.status(HttpStatus.OK).body(productsOrderService.requestPayment(userPrincipal.id, couponIdList, cartId))
 }