--- conflicted
+++ resolved
@@ -3,20 +3,17 @@
 import com.highv.ecommerce.domain.coupon.entity.CouponToBuyer
 import com.highv.ecommerce.domain.coupon.entity.QCoupon
 import com.highv.ecommerce.domain.coupon.entity.QCouponToBuyer
+import com.highv.ecommerce.domain.coupon.enumClass.DiscountPolicy
 import com.highv.ecommerce.domain.item_cart.entity.QItemCart
+import com.highv.ecommerce.domain.order_master.dto.QTotalPriceDto
 import com.highv.ecommerce.domain.order_master.entity.OrderMaster
-<<<<<<< HEAD
-=======
-import com.highv.ecommerce.domain.order_master.dto.QTotalPriceDto
 import com.querydsl.core.types.dsl.CaseBuilder
 import com.querydsl.core.types.dsl.NumberExpression
->>>>>>> a7a3dffe
 import com.querydsl.jpa.impl.JPAQueryFactory
 import jakarta.persistence.EntityManager
 import jakarta.persistence.PersistenceContext
 import org.springframework.data.repository.findByIdOrNull
 import org.springframework.stereotype.Repository
-import java.math.BigDecimal
 
 @Repository
 class OrderMasterRepositoryImpl(
@@ -30,13 +27,12 @@
     private val couponToBuyer = QCouponToBuyer.couponToBuyer
     private val coupon = QCoupon.coupon
 
-
     override fun saveAndFlush(productsOrder: OrderMaster): OrderMaster {
         return productsOrderJpaRepository.saveAndFlush(productsOrder)
     }
 
-    override fun findByIdOrNull(Id: Long): OrderMaster? {
-        return productsOrderJpaRepository.findByIdOrNull(Id)
+    override fun findByIdOrNull(id: Long): OrderMaster? {
+        return productsOrderJpaRepository.findByIdOrNull(id)
     }
 
     override fun save(productsOrder: OrderMaster): OrderMaster {
@@ -46,21 +42,16 @@
     override fun discountTotalPriceList(buyerId: Long, couponIdList: List<CouponToBuyer>): Map<Long, Int> {
 
         val query = queryFactory.select(
-                QTotalPriceDto(
-                    itemCart.id,
-                    getTotalPrice().sum()
-                )
+            QTotalPriceDto(
+                itemCart.id,
+                getTotalPrice().sum()
+            )
         ).from(itemCart)
             .leftJoin(couponToBuyer).fetchJoin()
-<<<<<<< HEAD
             .on(
                 couponToBuyer.buyer().id.eq(itemCart.buyerId)
-                    .and(couponToBuyer.coupon().id.`in`(couponIdList))
+                    .and(couponToBuyer.coupon().id.`in`(couponIdList.map { it.id }))
             )
-=======
-            .on(couponToBuyer.buyer().id.eq(itemCart.buyerId)
-                .and(couponToBuyer.coupon().id.`in`(couponIdList.map { it.id })))
->>>>>>> a7a3dffe
             .leftJoin(coupon).fetchJoin()
             .on(
                 coupon.id.eq(couponToBuyer.coupon().id)
@@ -74,40 +65,33 @@
         return query.associate { it.itemCartId to it.price }
     }
 
-<<<<<<< HEAD
     override fun findByIdIn(ids: List<Long>): List<OrderMaster> {
         return productsOrderJpaRepository.findByIdIn(ids)
     }
 
-//    private fun getTotalPrice(): NumberExpression<Int>{
-//
-//        return CaseBuilder()
-//            .`when`(couponToBuyer.coupon().id.isNotNull
-//                .and(coupon.discountPolicy.eq(DiscountPolicy.DISCOUNT_RATE)))
-//            .then(itemCart.price.multiply(itemCart.quantity)
-//                .subtract(itemCart.price.multiply(itemCart.quantity).multiply(coupon.discount.divide(100.0))))
-//            .`when`(couponToBuyer.coupon().id.isNotNull
-//                .and(coupon.discountPolicy.eq(DiscountPolicy.DISCOUNT_PRICE)))
-//            .then(itemCart.price.multiply(itemCart.quantity)
-//                .subtract(coupon.discount))
-//            .otherwise(itemCart.price.multiply(itemCart.quantity))
-//    }
-=======
-
-
-    private fun getTotalPrice(): NumberExpression<Int>{
+    private fun getTotalPrice(): NumberExpression<Int> {
 
         return CaseBuilder()
-            .`when`(couponToBuyer.coupon().id.isNotNull
-                .and(coupon.discountPolicy.eq(DiscountPolicy.DISCOUNT_RATE)))
-            .then(itemCart.product().productBackOffice().price.multiply(itemCart.quantity)
-                .subtract(itemCart.product().productBackOffice().price.multiply(itemCart.quantity).multiply(coupon.discount.divide(100.0))))
-            .`when`(couponToBuyer.coupon().id.isNotNull
-                .and(coupon.discountPolicy.eq(DiscountPolicy.DISCOUNT_PRICE)))
-            .then(itemCart.product().productBackOffice().price.multiply(itemCart.quantity)
-                .subtract(coupon.discount))
+            .`when`(
+                couponToBuyer.coupon().id.isNotNull
+                    .and(coupon.discountPolicy.eq(DiscountPolicy.DISCOUNT_RATE))
+            )
+            .then(
+                itemCart.product().productBackOffice().price.multiply(itemCart.quantity)
+                    .subtract(
+                        itemCart.product().productBackOffice().price.multiply(itemCart.quantity)
+                            .multiply(coupon.discount.divide(100.0))
+                    )
+            )
+            .`when`(
+                couponToBuyer.coupon().id.isNotNull
+                    .and(coupon.discountPolicy.eq(DiscountPolicy.DISCOUNT_PRICE))
+            )
+            .then(
+                itemCart.product().productBackOffice().price.multiply(itemCart.quantity)
+                    .subtract(coupon.discount)
+            )
             .otherwise(itemCart.product().productBackOffice().price.multiply(itemCart.quantity))
     }
->>>>>>> a7a3dffe
 }
 
