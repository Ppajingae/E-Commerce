package com.highv.ecommerce.domain.order_master.repository

import com.highv.ecommerce.domain.coupon.entity.CouponToBuyer
import com.highv.ecommerce.domain.order_master.entity.OrderMaster

interface OrderMasterRepository {

    fun saveAndFlush(productsOrder: OrderMaster): OrderMaster

    fun findByIdOrNull(Id: Long): OrderMaster?

    fun save(productsOrder: OrderMaster): OrderMaster

<<<<<<< HEAD
    fun discountTotalPriceList(buyerId: Long, couponIdList: List<Long>): Int

    fun findByIdIn(ids: List<Long>): List<OrderMaster>
=======
    fun discountTotalPriceList(buyerId: Long, couponIdList: List<CouponToBuyer>): Map<Long, Int>
>>>>>>> a7a3dffe
}<|MERGE_RESOLUTION|>--- conflicted
+++ resolved
@@ -7,15 +7,11 @@
 
     fun saveAndFlush(productsOrder: OrderMaster): OrderMaster
 
-    fun findByIdOrNull(Id: Long): OrderMaster?
+    fun findByIdOrNull(id: Long): OrderMaster?
 
     fun save(productsOrder: OrderMaster): OrderMaster
 
-<<<<<<< HEAD
-    fun discountTotalPriceList(buyerId: Long, couponIdList: List<Long>): Int
+    fun findByIdIn(ids: List<Long>): List<OrderMaster>
 
-    fun findByIdIn(ids: List<Long>): List<OrderMaster>
-=======
     fun discountTotalPriceList(buyerId: Long, couponIdList: List<CouponToBuyer>): Map<Long, Int>
->>>>>>> a7a3dffe
 }