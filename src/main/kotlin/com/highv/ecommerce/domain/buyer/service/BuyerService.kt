--- conflicted
+++ resolved
@@ -21,12 +21,8 @@
 ) {
 
     @Transactional
-<<<<<<< HEAD
     fun signUp(request: CreateBuyerRequest, file: MultipartFile?): BuyerResponse {
         val buyer: Buyer = buyerRepository.findByIdOrNull(request.id) ?: throw RuntimeException("이메일 인증된 회원 정보가 없습니다.")
-=======
-    fun signUp(request: CreateBuyerRequest, multipartFile: MultipartFile): BuyerResponse {
->>>>>>> 8c06d9f6
 
         if (request.email != buyer.email) {
             throw RuntimeException("인증되지 않은 이메일입니다.")
@@ -39,26 +35,10 @@
             address = request.address
         }
 
-<<<<<<< HEAD
         if (file != null) {
             s3Manager.uploadFile(file) // S3Manager를 통해 파일 업로드
             buyer.profileImage = s3Manager.getFile(file.originalFilename) // Buyer 객체에 프로필 이미지 URL 저장
         }
-=======
-        s3Manager.uploadFile(multipartFile) // S3Manager를 통해 파일 업로드
-
-        val buyer = Buyer(
-            email = request.email,
-            nickname = request.nickname,
-            password = passwordEncoder.encode(request.password),
-            profileImage = s3Manager.getFile(multipartFile.originalFilename), // Buyer 객체에 프로필 이미지 URL 저장
-            phoneNumber = request.phoneNumber,
-            address = request.address,
-            providerName = null,
-            providerId = null
-        )
-
->>>>>>> 8c06d9f6
         val savedBuyer = buyerRepository.save(buyer)
 
         return BuyerResponse.from(savedBuyer)
@@ -90,11 +70,8 @@
     }
 
     @Transactional
-<<<<<<< HEAD
+
     fun changeProfileImage(userId: Long, file: MultipartFile?) {
-=======
-    fun changeProfileImage(request: UpdateBuyerImageRequest, userId: Long, multipartFile: MultipartFile) {
->>>>>>> 8c06d9f6
 
         val buyer = buyerRepository.findByIdOrNull(userId) ?: throw RuntimeException("사용자가 존재하지 않습니다.")
 
