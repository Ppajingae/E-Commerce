package com.highv.ecommerce.domain.buyer.service

import com.highv.ecommerce.domain.buyer.dto.request.BuyerOrderStatusUpdateRequest
import com.highv.ecommerce.domain.buyer.dto.request.CreateBuyerRequest
import com.highv.ecommerce.domain.buyer.dto.request.UpdateBuyerPasswordRequest
import com.highv.ecommerce.domain.buyer.dto.request.UpdateBuyerProfileRequest
import com.highv.ecommerce.domain.buyer.dto.response.BuyerHistoryProductResponse
import com.highv.ecommerce.domain.buyer.dto.response.BuyerOrderResponse
import com.highv.ecommerce.domain.buyer.dto.response.BuyerOrderShopResponse
import com.highv.ecommerce.domain.buyer.dto.response.BuyerResponse
import com.highv.ecommerce.domain.buyer.entity.Buyer
import com.highv.ecommerce.domain.buyer.repository.BuyerRepository
import com.highv.ecommerce.domain.order_details.entity.OrderDetails
import com.highv.ecommerce.domain.order_details.enumClass.ComplainStatus
import com.highv.ecommerce.domain.order_details.enumClass.ComplainType
import com.highv.ecommerce.domain.order_details.repository.OrderDetailsRepository
import com.highv.ecommerce.domain.order_master.entity.OrderMaster
import com.highv.ecommerce.domain.order_master.repository.OrderMasterRepository
import com.highv.ecommerce.s3.config.S3Manager
import org.springframework.data.repository.findByIdOrNull
import org.springframework.security.crypto.password.PasswordEncoder
import org.springframework.stereotype.Service
import org.springframework.transaction.annotation.Transactional
import org.springframework.web.multipart.MultipartFile
import java.time.LocalDateTime

@Service
class BuyerService(
    private val buyerRepository: BuyerRepository,
    private val passwordEncoder: PasswordEncoder,
    private val orderDetailsRepository: OrderDetailsRepository,
<<<<<<< HEAD
    private val orderMasterRepository: OrderMasterRepository,
    private val s3Manager: S3Manager
) {

    @Transactional
    fun signUp(request: CreateBuyerRequest, file: MultipartFile?): BuyerResponse {

        val buyer: Buyer = buyerRepository.findByIdOrNull(request.id) ?: throw RuntimeException("이메일 인증된 회원 정보가 없습니다.")
=======
    private val productsOrderRepository: OrderMasterRepository,
    private val s3Manager: S3Manager,
) {

@Transactional
    fun signUp(request: CreateBuyerRequest,multipartFile: MultipartFile): BuyerResponse {
>>>>>>> a7a3dffe

        if (request.email != buyer.email) {
            throw RuntimeException("인증되지 않은 이메일입니다.")
        }

<<<<<<< HEAD
        buyer.apply {
            nickname = request.nickname
            password = passwordEncoder.encode(request.password)
            phoneNumber = request.phoneNumber
            address = request.address
        }

        if (file != null) {
            s3Manager.uploadFile(file) // S3Manager를 통해 파일 업로드
            buyer.profileImage = s3Manager.getFile(file.originalFilename) // Buyer 객체에 프로필 이미지 URL 저장
        }
=======

        s3Manager.uploadFile(multipartFile) // S3Manager를 통해 파일 업로드

        val buyer = Buyer(
            email = request.email,
            nickname = request.nickname,
            password = passwordEncoder.encode(request.password),
            profileImage = s3Manager.getFile(multipartFile.originalFilename), // Buyer 객체에 프로필 이미지 URL 저장
            phoneNumber = request.phoneNumber,
            address = request.address,
            providerName = null,
            providerId = null
        )
>>>>>>> a7a3dffe


        val savedBuyer = buyerRepository.save(buyer)

        return BuyerResponse.from(savedBuyer)
    }

    @Transactional
    fun changePassword(request: UpdateBuyerPasswordRequest, userId: Long) {

        val buyer = buyerRepository.findByIdOrNull(userId) ?: throw RuntimeException("사용자가 존재하지 않습니다.")


        if (buyer.providerName != null) {
            throw RuntimeException("소셜 로그인 사용자는 비밀번호를 변경할 수 없습니다.")
        }

        if (!passwordEncoder.matches(request.currentPassword, buyer.password)) {
            throw RuntimeException("비밀번호가 일치하지 않습니다.")
        }

        if (request.newPassword != request.confirmNewPassword) {
            throw RuntimeException("변경할 비밀번호와 확인 비밀번호가 다릅니다.")
        }

        if (passwordEncoder.matches(request.newPassword, buyer.password)) {
            throw RuntimeException("현재 비밀번호와 수정할 비밀번호가 같습니다.")
        }

        buyer.password = passwordEncoder.encode(request.newPassword)
    }

    @Transactional
<<<<<<< HEAD
    fun changeProfileImage(userId: Long, file: MultipartFile?) {

        val buyer = buyerRepository.findByIdOrNull(userId) ?: throw RuntimeException("사용자가 존재하지 않습니다.")

        if (file != null) {
            s3Manager.uploadFile(file)
            buyer.profileImage = s3Manager.getFile(file.originalFilename)
        } else {
            buyer.profileImage = ""
        }
=======
    fun changeProfileImage(request: UpdateBuyerImageRequest, userId: Long,multipartFile: MultipartFile) {

        val buyer = buyerRepository.findByIdOrNull(userId) ?: throw RuntimeException("사용자가 존재하지 않습니다.")

        s3Manager.uploadFile(multipartFile)
        buyer.profileImage = request.imageUrl
>>>>>>> a7a3dffe

        buyerRepository.save(buyer)
    }

    @Transactional
    fun changeProfile(request: UpdateBuyerProfileRequest, userId: Long): BuyerResponse {

        val buyer = buyerRepository.findByIdOrNull(userId) ?: throw RuntimeException("사용자가 존재하지 않습니다.")

        if (buyer.providerName != null) {
            buyer.address = request.address
            buyer.phoneNumber = request.phoneNumber
        } else {
            buyer.nickname = request.nickname
            buyer.address = request.address
            buyer.phoneNumber = request.phoneNumber
        }

        val saveBuyer = buyerRepository.save(buyer)

        return BuyerResponse.from(saveBuyer)
    }

    // 추후 리팩토링 때 내부 로직에서 orderService의 로직 이용 가능한 것 있으면 사용
    fun getOrders(buyerId: Long): List<BuyerOrderResponse> {
        /*  // 주문 내역 전체 불러오기
        * 1. oderDetails 에서 buyerId로 목록 전체 가져오기
        * 2. 가져온 주문 내역에서 주문 별로 나누고 가게별로 분리
        * 3. 주문 내역 목록 반환하기
        * */
        val orderDetails: List<OrderDetails> = orderDetailsRepository.findAllByBuyerId(buyerId)
        val orderMasters: List<OrderMaster> = orderMasterRepository.findByIdIn(orderDetails.map { it.orderMasterId })

        val orderMasterGroup: MutableMap<Long, MutableMap<Long, BuyerOrderShopResponse>> = mutableMapOf()

<<<<<<< HEAD
        orderDetails.forEach {
            if (!orderMasterGroup.containsKey(it.orderMasterId)) {
                orderMasterGroup[it.orderMasterId] = mutableMapOf()
            }
            if (!orderMasterGroup[it.orderMasterId]!!.contains(it.shopId)) {
                orderMasterGroup[it.orderMasterId]!![it.shopId] = BuyerOrderShopResponse(it.shopId, mutableListOf())
            }
            orderMasterGroup[it.orderMasterId]!![it.shopId]!!.productsOrders.add(BuyerHistoryProductResponse.from(it))
        }

        val orderMasterAndShopGroup: MutableMap<Long, MutableList<BuyerOrderShopResponse>> = mutableMapOf()

        orderMasterGroup.forEach {
            if (!orderMasterAndShopGroup.containsKey(it.key)) {
                orderMasterAndShopGroup[it.key] = mutableListOf()
            }
            it.value.forEach { item ->
                orderMasterAndShopGroup[it.key]?.add(item.value)
            }

        }


        return orderMasters.map {
            BuyerOrderResponse(
                orderMasterId = it.id!!,
                orderRegisterDate = it.regDateTime,
                orderMasterAndShopGroup[it.id]!!
            )
        }
=======
        // val orderGroups: MutableMap<Long, MutableList<OrderStatus>> = mutableMapOf()
        //
        // orderStatuses.forEach {
        //
        //     if (!orderGroups.containsKey(it.productsOrder.id!!)) {
        //         orderGroups[it.productsOrder.id] = mutableListOf<OrderStatus>()
        //     }
        //     orderGroups[it.productsOrder.id]!!.add(it)
        // }

//        val orderMap: MutableMap<Long, OrderMaster> = mutableMapOf()
//        orderStatuses.forEach {
//            if (!orderMap.containsKey(it.orderMasterId)) {
//                orderMap[it.orderMasterId] = it.orderMasterId
//            }
//        }
//
//        val orderGroups: MutableMap<Long, MutableList<BuyerHistoryProductResponse>> = mutableMapOf()
//
//        orderStatuses.forEach {
//
//            if (!orderGroups.containsKey(it.orderMasterId)) {
//                orderGroups[it.orderMasterId] = mutableListOf<BuyerHistoryProductResponse>()
//            }
//            orderGroups[it.orderMasterId]!!.add(
//                BuyerHistoryProductResponse.from(
////                    cart = it.itemCart, // 수정 필요
//                    complainStatus = it.complainStatus,
//                    orderStatusId = it.id!!
//                )
//            )
//        }

//        val buyerOrderResponse: List<BuyerOrderResponse> = orderMap.map {
//            BuyerOrderResponse.from(
//                productsOrder = it.value,
//                products = orderGroups[it.key]!!,
//            )
//        }
//
//        return buyerOrderResponse.sortedByDescending { it.orderRegisterDate }

        TODO()
>>>>>>> a7a3dffe
    }

    @Transactional
    // 주문 내역에서 상품(상품이 포함된 주문목록 전체) 교환 및 환불 신청하기
    fun updateStatus(buyerId: Long, orderId: Long, request: BuyerOrderStatusUpdateRequest): BuyerOrderResponse {
        /*
        * 1. orderId와 userId로 주문 정보 목록 불러오기
        * 2. request의 상태로 상태 변경 후 이유 넣기
        * 3. productsOrder의 status를 Pending으로 변경하기
        * 4. 변경된 내용 반환
        * */

        val productsOrder: OrderMaster =
            orderMasterRepository.findByIdOrNull(orderId) ?: throw RuntimeException("수정할 주문 내역이 없습니다.")

        val orderStatuses: List<OrderDetails> =
            //TODO("수정 필요")
            orderDetailsRepository.findAllByBuyerId(buyerId)

        val orderPendingReason: ComplainStatus = when (request.status) {
            ComplainType.EXCHANGE -> ComplainStatus.EXCHANGE_REQUESTED
            ComplainType.REFUND -> ComplainStatus.REFUND_REQUESTED
        }
        val now: LocalDateTime = LocalDateTime.now()

        // 이것보단 한방 쿼리가 좋을 거라 생각 됨
        orderStatuses.forEach {
            it.complainStatus = orderPendingReason
            it.buyerDescription = request.reason
            it.buyerDateTime = now
        }

        // 위에랑 어짜피 같은 것임 지워도 되지 않을까?
        val savedOrderStatuses = orderDetailsRepository.saveAll(orderStatuses)
        val savedProductsOrder = orderMasterRepository.save(productsOrder)

        // 수정 필요
        // val buyerHistoryProductResponses: List<BuyerHistoryProductResponse> = savedOrderStatuses.map {
        //     BuyerHistoryProductResponse.from(
        //         cart = it.orderPendingReason = orderPendingReason,
        //         it.id!!
        //     )
        // }
        //
        // return BuyerOrderResponse(
        //     productsOrderId = savedProductsOrder.id!!,
        //     orderRegisterDate = savedProductsOrder.regDateTime,
        //     orderStatus = OrderStatus.PENDING,
        //     savedOrderStatuses.map { Order }
        // )
        TODO()
    }
}<|MERGE_RESOLUTION|>--- conflicted
+++ resolved
@@ -29,29 +29,18 @@
     private val buyerRepository: BuyerRepository,
     private val passwordEncoder: PasswordEncoder,
     private val orderDetailsRepository: OrderDetailsRepository,
-<<<<<<< HEAD
     private val orderMasterRepository: OrderMasterRepository,
     private val s3Manager: S3Manager
 ) {
 
     @Transactional
     fun signUp(request: CreateBuyerRequest, file: MultipartFile?): BuyerResponse {
-
         val buyer: Buyer = buyerRepository.findByIdOrNull(request.id) ?: throw RuntimeException("이메일 인증된 회원 정보가 없습니다.")
-=======
-    private val productsOrderRepository: OrderMasterRepository,
-    private val s3Manager: S3Manager,
-) {
-
-@Transactional
-    fun signUp(request: CreateBuyerRequest,multipartFile: MultipartFile): BuyerResponse {
->>>>>>> a7a3dffe
 
         if (request.email != buyer.email) {
             throw RuntimeException("인증되지 않은 이메일입니다.")
         }
 
-<<<<<<< HEAD
         buyer.apply {
             nickname = request.nickname
             password = passwordEncoder.encode(request.password)
@@ -63,23 +52,6 @@
             s3Manager.uploadFile(file) // S3Manager를 통해 파일 업로드
             buyer.profileImage = s3Manager.getFile(file.originalFilename) // Buyer 객체에 프로필 이미지 URL 저장
         }
-=======
-
-        s3Manager.uploadFile(multipartFile) // S3Manager를 통해 파일 업로드
-
-        val buyer = Buyer(
-            email = request.email,
-            nickname = request.nickname,
-            password = passwordEncoder.encode(request.password),
-            profileImage = s3Manager.getFile(multipartFile.originalFilename), // Buyer 객체에 프로필 이미지 URL 저장
-            phoneNumber = request.phoneNumber,
-            address = request.address,
-            providerName = null,
-            providerId = null
-        )
->>>>>>> a7a3dffe
-
-
         val savedBuyer = buyerRepository.save(buyer)
 
         return BuyerResponse.from(savedBuyer)
@@ -111,7 +83,6 @@
     }
 
     @Transactional
-<<<<<<< HEAD
     fun changeProfileImage(userId: Long, file: MultipartFile?) {
 
         val buyer = buyerRepository.findByIdOrNull(userId) ?: throw RuntimeException("사용자가 존재하지 않습니다.")
@@ -122,14 +93,6 @@
         } else {
             buyer.profileImage = ""
         }
-=======
-    fun changeProfileImage(request: UpdateBuyerImageRequest, userId: Long,multipartFile: MultipartFile) {
-
-        val buyer = buyerRepository.findByIdOrNull(userId) ?: throw RuntimeException("사용자가 존재하지 않습니다.")
-
-        s3Manager.uploadFile(multipartFile)
-        buyer.profileImage = request.imageUrl
->>>>>>> a7a3dffe
 
         buyerRepository.save(buyer)
     }
@@ -165,7 +128,6 @@
 
         val orderMasterGroup: MutableMap<Long, MutableMap<Long, BuyerOrderShopResponse>> = mutableMapOf()
 
-<<<<<<< HEAD
         orderDetails.forEach {
             if (!orderMasterGroup.containsKey(it.orderMasterId)) {
                 orderMasterGroup[it.orderMasterId] = mutableMapOf()
@@ -196,51 +158,6 @@
                 orderMasterAndShopGroup[it.id]!!
             )
         }
-=======
-        // val orderGroups: MutableMap<Long, MutableList<OrderStatus>> = mutableMapOf()
-        //
-        // orderStatuses.forEach {
-        //
-        //     if (!orderGroups.containsKey(it.productsOrder.id!!)) {
-        //         orderGroups[it.productsOrder.id] = mutableListOf<OrderStatus>()
-        //     }
-        //     orderGroups[it.productsOrder.id]!!.add(it)
-        // }
-
-//        val orderMap: MutableMap<Long, OrderMaster> = mutableMapOf()
-//        orderStatuses.forEach {
-//            if (!orderMap.containsKey(it.orderMasterId)) {
-//                orderMap[it.orderMasterId] = it.orderMasterId
-//            }
-//        }
-//
-//        val orderGroups: MutableMap<Long, MutableList<BuyerHistoryProductResponse>> = mutableMapOf()
-//
-//        orderStatuses.forEach {
-//
-//            if (!orderGroups.containsKey(it.orderMasterId)) {
-//                orderGroups[it.orderMasterId] = mutableListOf<BuyerHistoryProductResponse>()
-//            }
-//            orderGroups[it.orderMasterId]!!.add(
-//                BuyerHistoryProductResponse.from(
-////                    cart = it.itemCart, // 수정 필요
-//                    complainStatus = it.complainStatus,
-//                    orderStatusId = it.id!!
-//                )
-//            )
-//        }
-
-//        val buyerOrderResponse: List<BuyerOrderResponse> = orderMap.map {
-//            BuyerOrderResponse.from(
-//                productsOrder = it.value,
-//                products = orderGroups[it.key]!!,
-//            )
-//        }
-//
-//        return buyerOrderResponse.sortedByDescending { it.orderRegisterDate }
-
-        TODO()
->>>>>>> a7a3dffe
     }
 
     @Transactional
