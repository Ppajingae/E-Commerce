package com.highv.ecommerce.domain.buyer.service

<<<<<<< HEAD
import com.highv.ecommerce.common.dto.DefaultResponse
import com.highv.ecommerce.common.exception.CustomRuntimeException
=======
import com.highv.ecommerce.common.exception.*
>>>>>>> 8028f2cd
import com.highv.ecommerce.domain.auth.oauth.naver.dto.OAuthLoginUserInfo
import com.highv.ecommerce.domain.buyer.dto.request.CreateBuyerRequest
import com.highv.ecommerce.domain.buyer.dto.request.UpdateBuyerPasswordRequest
import com.highv.ecommerce.domain.buyer.dto.request.UpdateBuyerProfileRequest
import com.highv.ecommerce.domain.buyer.dto.response.BuyerResponse
import com.highv.ecommerce.domain.buyer.entity.Buyer
import com.highv.ecommerce.domain.buyer.repository.BuyerRepository
import com.highv.ecommerce.infra.s3.S3Manager
import org.springframework.data.repository.findByIdOrNull
import org.springframework.security.crypto.password.PasswordEncoder
import org.springframework.stereotype.Service
import org.springframework.transaction.annotation.Transactional
import org.springframework.web.multipart.MultipartFile

@Service
class BuyerService(
    private val buyerRepository: BuyerRepository,
    private val passwordEncoder: PasswordEncoder,
    private val s3Manager: S3Manager
) {

    @Transactional
    fun signUp(request: CreateBuyerRequest, file: MultipartFile?): BuyerResponse {
<<<<<<< HEAD
        val buyer: Buyer =
            buyerRepository.findByIdOrNull(request.id) ?: throw CustomRuntimeException(404, "이메일 인증된 회원 정보가 없습니다.")

=======
        val buyer: Buyer = buyerRepository.findByIdOrNull(request.id)  ?: throw EmailNotVerifiedException(404, "이메일 인증된 회원 정보가 없습니다.")
>>>>>>> 8028f2cd

        if (request.email != buyer.email) {
            throw UnauthorizedEmailException(400, "인증되지 않은 이메일입니다.")
        }

        buyer.apply {
            nickname = request.nickname
            password = passwordEncoder.encode(request.password)
            phoneNumber = request.phoneNumber
            address = request.address
        }

        if (file != null) {
            s3Manager.uploadFile(file) // S3Manager를 통해 파일 업로드
            buyer.profileImage = s3Manager.getFile(file.originalFilename) // Buyer 객체에 프로필 이미지 URL 저장
        }
        val savedBuyer = buyerRepository.save(buyer)

        return BuyerResponse.from(savedBuyer)
    }

    fun getMyProfile(buyerId: Long): BuyerResponse {
        val buyer = buyerRepository.findByIdOrNull(buyerId) ?: throw BuyerNotFoundException(404, "구매자 정보가 없습니다.")

        return BuyerResponse.from(buyer)
    }

    @Transactional
<<<<<<< HEAD
    fun changePassword(request: UpdateBuyerPasswordRequest, userId: Long): DefaultResponse {

        val buyer = buyerRepository.findByIdOrNull(userId) ?: throw CustomRuntimeException(404, "사용자가 존재하지 않습니다.")

=======
    fun changePassword(request: UpdateBuyerPasswordRequest, userId: Long) {
        val buyer = buyerRepository.findByIdOrNull(userId) ?: throw BuyerNotFoundException(404, "사용자가 존재하지 않습니다.")
>>>>>>> 8028f2cd

        if (buyer.providerName != null) {
            throw SocialLoginException(400, "소셜 로그인 사용자는 비밀번호를 변경할 수 없습니다.")
        }

        if (!passwordEncoder.matches(request.currentPassword, buyer.password)) {
            throw PasswordMismatchException(400, "비밀번호가 일치하지 않습니다.")
        }

        if (request.newPassword != request.confirmNewPassword) {
            throw PasswordMismatchException(400, "변경할 비밀번호와 확인 비밀번호가 다릅니다.")
        }

        if (passwordEncoder.matches(request.newPassword, buyer.password)) {
            throw DuplicatePasswordException(400, "현재 비밀번호와 수정할 비밀번호가 같습니다.")
        }

        buyer.password = passwordEncoder.encode(request.newPassword)

        return DefaultResponse("비밀번호가 변경됐습니다.")
    }

    @Transactional
<<<<<<< HEAD
    fun changeProfileImage(userId: Long, file: MultipartFile?): BuyerResponse {

        val buyer = buyerRepository.findByIdOrNull(userId) ?: throw CustomRuntimeException(404, "사용자가 존재하지 않습니다.")
=======
    fun changeProfileImage(userId: Long, file: MultipartFile?) {
        val buyer = buyerRepository.findByIdOrNull(userId) ?: throw BuyerNotFoundException(404, "사용자가 존재하지 않습니다.")
>>>>>>> 8028f2cd

        if (file != null) {
            s3Manager.uploadFile(file)
            buyer.profileImage = s3Manager.getFile(file.originalFilename)
        } else {
            buyer.profileImage = ""
        }

        val saveBuyer = buyerRepository.save(buyer)

        return BuyerResponse.from(saveBuyer)
    }

    @Transactional
    fun changeProfile(request: UpdateBuyerProfileRequest, userId: Long): BuyerResponse {
        val buyer = buyerRepository.findByIdOrNull(userId) ?: throw BuyerNotFoundException(404, "사용자가 존재하지 않습니다.")

        if (buyer.providerName != null) {
            buyer.address = request.address
            buyer.phoneNumber = request.phoneNumber
        } else {
            buyer.nickname = request.nickname
            buyer.address = request.address
            buyer.phoneNumber = request.phoneNumber
        }

        val saveBuyer = buyerRepository.save(buyer)

        return BuyerResponse.from(saveBuyer)
    }

    fun registerIfAbsent(userInfo: OAuthLoginUserInfo): Buyer {
        return buyerRepository.findByProviderNameAndProviderId(userInfo.provider.toString(), userInfo.id)
            ?: buyerRepository.save(
                Buyer(
                    email = "null", // 소셜 로그인 한 사람은 업데이트 못하게 하기
                    password = "null", // 소셜 로그인 한 사람은 업데이트 못하게 하기
                    phoneNumber = "null", // 소셜 로그인 한 사람은 업데이트 하기
                    address = "null", // 소셜 로그인 한 사람은 업데이트 하기
                    providerName = userInfo.provider.toString(),
                    providerId = userInfo.id,
                    nickname = userInfo.nickname,
                    profileImage = userInfo.profileImage
                )
            )
    }
}<|MERGE_RESOLUTION|>--- conflicted
+++ resolved
@@ -1,11 +1,6 @@
 package com.highv.ecommerce.domain.buyer.service
 
-<<<<<<< HEAD
-import com.highv.ecommerce.common.dto.DefaultResponse
-import com.highv.ecommerce.common.exception.CustomRuntimeException
-=======
 import com.highv.ecommerce.common.exception.*
->>>>>>> 8028f2cd
 import com.highv.ecommerce.domain.auth.oauth.naver.dto.OAuthLoginUserInfo
 import com.highv.ecommerce.domain.buyer.dto.request.CreateBuyerRequest
 import com.highv.ecommerce.domain.buyer.dto.request.UpdateBuyerPasswordRequest
@@ -29,13 +24,7 @@
 
     @Transactional
     fun signUp(request: CreateBuyerRequest, file: MultipartFile?): BuyerResponse {
-<<<<<<< HEAD
-        val buyer: Buyer =
-            buyerRepository.findByIdOrNull(request.id) ?: throw CustomRuntimeException(404, "이메일 인증된 회원 정보가 없습니다.")
-
-=======
         val buyer: Buyer = buyerRepository.findByIdOrNull(request.id)  ?: throw EmailNotVerifiedException(404, "이메일 인증된 회원 정보가 없습니다.")
->>>>>>> 8028f2cd
 
         if (request.email != buyer.email) {
             throw UnauthorizedEmailException(400, "인증되지 않은 이메일입니다.")
@@ -64,15 +53,8 @@
     }
 
     @Transactional
-<<<<<<< HEAD
-    fun changePassword(request: UpdateBuyerPasswordRequest, userId: Long): DefaultResponse {
-
-        val buyer = buyerRepository.findByIdOrNull(userId) ?: throw CustomRuntimeException(404, "사용자가 존재하지 않습니다.")
-
-=======
     fun changePassword(request: UpdateBuyerPasswordRequest, userId: Long) {
         val buyer = buyerRepository.findByIdOrNull(userId) ?: throw BuyerNotFoundException(404, "사용자가 존재하지 않습니다.")
->>>>>>> 8028f2cd
 
         if (buyer.providerName != null) {
             throw SocialLoginException(400, "소셜 로그인 사용자는 비밀번호를 변경할 수 없습니다.")
@@ -91,19 +73,11 @@
         }
 
         buyer.password = passwordEncoder.encode(request.newPassword)
-
-        return DefaultResponse("비밀번호가 변경됐습니다.")
     }
 
     @Transactional
-<<<<<<< HEAD
-    fun changeProfileImage(userId: Long, file: MultipartFile?): BuyerResponse {
-
-        val buyer = buyerRepository.findByIdOrNull(userId) ?: throw CustomRuntimeException(404, "사용자가 존재하지 않습니다.")
-=======
     fun changeProfileImage(userId: Long, file: MultipartFile?) {
         val buyer = buyerRepository.findByIdOrNull(userId) ?: throw BuyerNotFoundException(404, "사용자가 존재하지 않습니다.")
->>>>>>> 8028f2cd
 
         if (file != null) {
             s3Manager.uploadFile(file)
@@ -112,9 +86,7 @@
             buyer.profileImage = ""
         }
 
-        val saveBuyer = buyerRepository.save(buyer)
-
-        return BuyerResponse.from(saveBuyer)
+        buyerRepository.save(buyer)
     }
 
     @Transactional
