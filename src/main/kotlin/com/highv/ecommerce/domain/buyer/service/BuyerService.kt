package com.highv.ecommerce.domain.buyer.service

<<<<<<< HEAD
import com.highv.ecommerce.common.dto.DefaultResponse
=======
import com.highv.ecommerce.common.exception.CustomRuntimeException
>>>>>>> 4b359ae2
import com.highv.ecommerce.domain.auth.oauth.naver.dto.OAuthLoginUserInfo
import com.highv.ecommerce.domain.buyer.dto.request.CreateBuyerRequest
import com.highv.ecommerce.domain.buyer.dto.request.UpdateBuyerPasswordRequest
import com.highv.ecommerce.domain.buyer.dto.request.UpdateBuyerProfileRequest
import com.highv.ecommerce.domain.buyer.dto.response.BuyerResponse
import com.highv.ecommerce.domain.buyer.entity.Buyer
import com.highv.ecommerce.domain.buyer.repository.BuyerRepository
import com.highv.ecommerce.infra.s3.S3Manager
import org.springframework.data.repository.findByIdOrNull
import org.springframework.security.crypto.password.PasswordEncoder
import org.springframework.stereotype.Service
import org.springframework.transaction.annotation.Transactional
import org.springframework.web.multipart.MultipartFile

@Service
class BuyerService(
    private val buyerRepository: BuyerRepository,
    private val passwordEncoder: PasswordEncoder,
    private val s3Manager: S3Manager
) {

    @Transactional
    fun signUp(request: CreateBuyerRequest, file: MultipartFile?): BuyerResponse {
        val buyer: Buyer = buyerRepository.findByIdOrNull(request.id)  ?: throw CustomRuntimeException(404, "이메일 인증된 회원 정보가 없습니다.")


        if (request.email != buyer.email) {
            throw CustomRuntimeException(400, "인증되지 않은 이메일입니다.")
        }

        buyer.apply {
            nickname = request.nickname
            password = passwordEncoder.encode(request.password)
            phoneNumber = request.phoneNumber
            address = request.address
        }

        if (file != null) {
            s3Manager.uploadFile(file) // S3Manager를 통해 파일 업로드
            buyer.profileImage = s3Manager.getFile(file.originalFilename) // Buyer 객체에 프로필 이미지 URL 저장
        }
        val savedBuyer = buyerRepository.save(buyer)

        return BuyerResponse.from(savedBuyer)
    }

    fun getMyProfile(buyerId: Long): BuyerResponse {
        val buyer = buyerRepository.findByIdOrNull(buyerId) ?: throw CustomRuntimeException(404, "구매자 정보가 없습니다.")

        return BuyerResponse.from(buyer)
    }

    @Transactional
    fun changePassword(request: UpdateBuyerPasswordRequest, userId: Long): DefaultResponse {

        val buyer = buyerRepository.findByIdOrNull(userId) ?: throw CustomRuntimeException(404, "사용자가 존재하지 않습니다.")


        if (buyer.providerName != null) {
            throw CustomRuntimeException(400, "소셜 로그인 사용자는 비밀번호를 변경할 수 없습니다.")
        }

        if (!passwordEncoder.matches(request.currentPassword, buyer.password)) {
            throw CustomRuntimeException(400, "비밀번호가 일치하지 않습니다.")
        }

        if (request.newPassword != request.confirmNewPassword) {
            throw CustomRuntimeException(400, "변경할 비밀번호와 확인 비밀번호가 다릅니다.")
        }

        if (passwordEncoder.matches(request.newPassword, buyer.password)) {
            throw CustomRuntimeException(400, "현재 비밀번호와 수정할 비밀번호가 같습니다.")
        }

        buyer.password = passwordEncoder.encode(request.newPassword)

        return DefaultResponse("비밀번호가 변경됐습니다.")
    }

    @Transactional
    fun changeProfileImage(userId: Long, file: MultipartFile?): BuyerResponse {

        val buyer = buyerRepository.findByIdOrNull(userId) ?: throw CustomRuntimeException(404, "사용자가 존재하지 않습니다.")

        if (file != null) {
            s3Manager.uploadFile(file)
            buyer.profileImage = s3Manager.getFile(file.originalFilename)
        } else {
            buyer.profileImage = ""
        }

        val saveBuyer = buyerRepository.save(buyer)

        return BuyerResponse.from(saveBuyer)
    }

    @Transactional
    fun changeProfile(request: UpdateBuyerProfileRequest, userId: Long): BuyerResponse {

        val buyer = buyerRepository.findByIdOrNull(userId) ?: throw CustomRuntimeException(404, "사용자가 존재하지 않습니다.")

        if (buyer.providerName != null) {
            buyer.address = request.address
            buyer.phoneNumber = request.phoneNumber
        } else {
            buyer.nickname = request.nickname
            buyer.address = request.address
            buyer.phoneNumber = request.phoneNumber
        }

        val saveBuyer = buyerRepository.save(buyer)

        return BuyerResponse.from(saveBuyer)
    }

    fun registerIfAbsent(userInfo: OAuthLoginUserInfo): Buyer {
        return buyerRepository.findByProviderNameAndProviderId(userInfo.provider.toString(), userInfo.id)
            ?: buyerRepository.save(
                Buyer(
                    // ----------------------
                    // 수정하기
                    email = "null", // 소셜 로그인 한 사람은 업데이트 못하게 하기
                    password = "null", // 소셜 로그인 한 사람은 업데이트 못하게 하기
                    phoneNumber = "null", // 소셜 로그인 한 사람은 업데이트 하기
                    address = "null", // 소셜 로그인 한 사람은 업데이트 하기
                    // -----------------
                    providerName = userInfo.provider.toString(),
                    providerId = userInfo.id,
                    nickname = userInfo.nickname,
                    profileImage = userInfo.profileImage
                )
            )
    }
}<|MERGE_RESOLUTION|>--- conflicted
+++ resolved
@@ -1,10 +1,7 @@
 package com.highv.ecommerce.domain.buyer.service
 
-<<<<<<< HEAD
 import com.highv.ecommerce.common.dto.DefaultResponse
-=======
 import com.highv.ecommerce.common.exception.CustomRuntimeException
->>>>>>> 4b359ae2
 import com.highv.ecommerce.domain.auth.oauth.naver.dto.OAuthLoginUserInfo
 import com.highv.ecommerce.domain.buyer.dto.request.CreateBuyerRequest
 import com.highv.ecommerce.domain.buyer.dto.request.UpdateBuyerPasswordRequest
@@ -28,7 +25,8 @@
 
     @Transactional
     fun signUp(request: CreateBuyerRequest, file: MultipartFile?): BuyerResponse {
-        val buyer: Buyer = buyerRepository.findByIdOrNull(request.id)  ?: throw CustomRuntimeException(404, "이메일 인증된 회원 정보가 없습니다.")
+        val buyer: Buyer =
+            buyerRepository.findByIdOrNull(request.id) ?: throw CustomRuntimeException(404, "이메일 인증된 회원 정보가 없습니다.")
 
 
         if (request.email != buyer.email) {
