--- conflicted
+++ resolved
@@ -10,27 +10,6 @@
 @Entity
 @Table(name = "buyer")
 class Buyer(
-<<<<<<< HEAD
-   @Id @GeneratedValue(strategy = GenerationType.IDENTITY)
-   val id: Long? = null,
-   @Column(name = "nickname")
-   val nickname: String,
-   @Column(name = "password")
-   val password: String,
-   @Column(name = "email")
-   val email: String,
-   @Column(name = "profile_image")
-   val profileImage: String,
-   @Column(name = "phone_number")
-   val phoneNumber: String,
-   @Column(name = "address")
-   val address: String,
-
-   @Column(name = "provider_name")
-   val providerName: String?,
-   @Column(name = "provider_id")
-   val providerId: String?
-=======
 
     @Id @GeneratedValue(strategy = GenerationType.IDENTITY)
     var id: Long? = null,
@@ -53,10 +32,8 @@
     @Column(name = "address")
     var address: String,
 
-    @Column(name = "provider_name")
-    val providerName: String? = null,
-
-    @Column(name = "provider_id")
-    val providerId: Long? = null
->>>>>>> 56125a45
+   @Column(name = "provider_name")
+   val providerName: String?,
+   @Column(name = "provider_id")
+   val providerId: String?
 )