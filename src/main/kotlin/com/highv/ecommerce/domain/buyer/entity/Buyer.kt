package com.highv.ecommerce.domain.buyer.entity

import jakarta.persistence.Column
import jakarta.persistence.Entity
import jakarta.persistence.GeneratedValue
import jakarta.persistence.GenerationType
import jakarta.persistence.Id
import jakarta.persistence.Table

@Entity
@Table(name = "buyer")
class Buyer(
<<<<<<< HEAD
   @Id @GeneratedValue(strategy = GenerationType.IDENTITY)
   val id: Long? = null,
   @Column(name = "nickname")
   val nickname: String,
   @Column(name = "password")
   val password: String,
   @Column(name = "email")
   val email: String,
   @Column(name = "profile_image")
   val profileImage: String,
   @Column(name = "phone_number")
   val phoneNumber: String,
   @Column(name = "address")
   val address: String,

   @Column(name = "provider_name")
   val providerName: String?,
   @Column(name = "provider_id")
   val providerId: String?
=======

    @Id @GeneratedValue(strategy = GenerationType.IDENTITY)
    var id: Long? = null,

    @Column(name = "nickname")
    var nickname: String,

    @Column(name = "password")
    var password: String,

    @Column(name = "email")
    var email: String,

    @Column(name = "profile_image")
    var profileImage: String,

    @Column(name = "phone_number")
    var phoneNumber: String,

    @Column(name = "address")
    var address: String,

    @Column(name = "provider_name")
    val providerName: String? = null,

    @Column(name = "provider_id")
    val providerId: Long? = null
>>>>>>> 7ddcae0a
)<|MERGE_RESOLUTION|>--- conflicted
+++ resolved
@@ -10,28 +10,7 @@
 @Entity
 @Table(name = "buyer")
 class Buyer(
-<<<<<<< HEAD
-   @Id @GeneratedValue(strategy = GenerationType.IDENTITY)
-   val id: Long? = null,
-   @Column(name = "nickname")
-   val nickname: String,
-   @Column(name = "password")
-   val password: String,
-   @Column(name = "email")
-   val email: String,
-   @Column(name = "profile_image")
-   val profileImage: String,
-   @Column(name = "phone_number")
-   val phoneNumber: String,
-   @Column(name = "address")
-   val address: String,
-
-   @Column(name = "provider_name")
-   val providerName: String?,
-   @Column(name = "provider_id")
-   val providerId: String?
-=======
-
+  
     @Id @GeneratedValue(strategy = GenerationType.IDENTITY)
     var id: Long? = null,
 
@@ -57,6 +36,6 @@
     val providerName: String? = null,
 
     @Column(name = "provider_id")
-    val providerId: Long? = null
->>>>>>> 7ddcae0a
+    val providerId: String? = null
+
 )