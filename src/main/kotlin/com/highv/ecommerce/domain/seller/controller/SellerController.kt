package com.highv.ecommerce.domain.seller.controller

import com.highv.ecommerce.common.exception.LoginException
import com.highv.ecommerce.domain.seller.dto.CreateSellerRequest
import com.highv.ecommerce.domain.seller.dto.SellerResponse
import com.highv.ecommerce.domain.seller.service.SellerService
import jakarta.validation.Valid
import org.springframework.http.HttpStatus
import org.springframework.http.ResponseEntity
import org.springframework.validation.BindingResult
import org.springframework.web.bind.annotation.PostMapping
import org.springframework.web.bind.annotation.RequestMapping
import org.springframework.web.bind.annotation.RequestPart
import org.springframework.web.bind.annotation.RestController
import org.springframework.web.multipart.MultipartFile

@RestController
@RequestMapping("/api/v1/seller")
class SellerController(private val sellerService: SellerService) {
    @PostMapping("/user_signup")
    fun signUp(
        @RequestPart @Valid request: CreateSellerRequest,
<<<<<<< HEAD
        @RequestPart(value = "file", required = false) file: MultipartFile?,
=======
        @RequestPart (value ="file", required = false) file: MultipartFile,
>>>>>>> a7a3dffe
        bindingResult: BindingResult
    ): ResponseEntity<SellerResponse> {

        if (bindingResult.hasErrors()) {
            throw LoginException(bindingResult.fieldError?.defaultMessage.toString())
        }

        return ResponseEntity
            .status(HttpStatus.CREATED)
<<<<<<< HEAD
            .body(sellerService.signUp(request, file))
=======
            .body(sellerService.signUp(request,file))
>>>>>>> a7a3dffe
    }
}<|MERGE_RESOLUTION|>--- conflicted
+++ resolved
@@ -20,12 +20,8 @@
     @PostMapping("/user_signup")
     fun signUp(
         @RequestPart @Valid request: CreateSellerRequest,
-<<<<<<< HEAD
+        bindingResult: BindingResult,
         @RequestPart(value = "file", required = false) file: MultipartFile?,
-=======
-        @RequestPart (value ="file", required = false) file: MultipartFile,
->>>>>>> a7a3dffe
-        bindingResult: BindingResult
     ): ResponseEntity<SellerResponse> {
 
         if (bindingResult.hasErrors()) {
@@ -34,10 +30,6 @@
 
         return ResponseEntity
             .status(HttpStatus.CREATED)
-<<<<<<< HEAD
             .body(sellerService.signUp(request, file))
-=======
-            .body(sellerService.signUp(request,file))
->>>>>>> a7a3dffe
     }
 }