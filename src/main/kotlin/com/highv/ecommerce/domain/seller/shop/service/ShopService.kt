--- conflicted
+++ resolved
@@ -1,6 +1,5 @@
 package com.highv.ecommerce.domain.seller.shop.service
 
-import com.highv.ecommerce.common.exception.CustomRuntimeException
 import com.highv.ecommerce.domain.seller.shop.dto.CreateShopRequest
 import com.highv.ecommerce.domain.seller.shop.dto.ShopResponse
 import com.highv.ecommerce.domain.seller.shop.entity.Shop
@@ -15,13 +14,8 @@
     private val s3Manager: S3Manager
 ) {
 
-<<<<<<< HEAD
-    fun createShop(sellerId: Long, createShopRequest: CreateShopRequest): ShopResponse {
-        if (shopRepository.existsBySellerId(sellerId)) throw CustomRuntimeException(409, "Shop with seller id $sellerId already exists")
-=======
     fun createShop(sellerId: Long, createShopRequest: CreateShopRequest, file: MultipartFile?): ShopResponse {
         if (shopRepository.existsBySellerId(sellerId)) throw RuntimeException("Shop with seller id $sellerId already exists")
->>>>>>> ee521d10
         val shop = Shop(
             sellerId = sellerId,
             name = createShopRequest.name,
