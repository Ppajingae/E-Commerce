package com.highv.ecommerce.domain.item_cart.service

<<<<<<< HEAD
import com.highv.ecommerce.common.dto.DefaultResponse
import com.highv.ecommerce.common.exception.CustomRuntimeException
=======
import com.highv.ecommerce.common.exception.InvalidQuantityException
import com.highv.ecommerce.common.exception.ItemNotFoundException
import com.highv.ecommerce.common.exception.ProductNotFoundException
>>>>>>> 8028f2cd
import com.highv.ecommerce.domain.item_cart.dto.request.SelectProductQuantity
import com.highv.ecommerce.domain.item_cart.dto.response.CartResponse
import com.highv.ecommerce.domain.item_cart.dto.response.ItemResponse
import com.highv.ecommerce.domain.item_cart.entity.ItemCart
import com.highv.ecommerce.domain.item_cart.repository.ItemCartRepository
import com.highv.ecommerce.domain.product.entity.Product
import com.highv.ecommerce.domain.product.repository.ProductRepository
import org.springframework.stereotype.Service
import org.springframework.transaction.annotation.Transactional

@Service
class ItemCartService(
    private val itemCartRepository: ItemCartRepository,
    private val productRepository: ProductRepository
) {
    @Transactional
    fun addItemIntoCart(productId: Long, request: SelectProductQuantity, buyerId: Long): DefaultResponse {

        if (request.quantity < 1) {
            throw InvalidQuantityException(400, "상품의 개수가 1개보다 적을 수 없습니다.")
        }

        val product: Product =
            productRepository.findByIdOrNull(productId) ?: throw ProductNotFoundException(404, "Product not found")

        val existsCart: ItemCart? = itemCartRepository.findByProductIdAndBuyerId(productId, buyerId)

        if (existsCart != null) {
            val quantity: Int = existsCart.quantity + request.quantity
            existsCart.updateQuantity(quantity)

            itemCartRepository.save(existsCart)
        } else {
            val item: ItemCart = ItemCart(
                product = product,
                quantity = request.quantity,
                buyerId = buyerId,
                shopId = product.shop.id!!
            )

            itemCartRepository.save(item)
        }

        return DefaultResponse("장바구니에 상품이 추가 됐습니다.")
    }

    @Transactional(readOnly = true)
    fun getMyCart(buyerId: Long): List<CartResponse> {
        val cart: List<ItemCart> = itemCartRepository.findByBuyerId(buyerId)
        val shopGroupItem: MutableMap<Long, MutableList<ItemResponse>> = mutableMapOf()

        cart.forEach {
            if (!shopGroupItem.containsKey(it.shopId)) {
                shopGroupItem[it.shopId] = mutableListOf()
            }
            shopGroupItem[it.shopId]!!.add(ItemResponse.from(it))
        }

        return shopGroupItem.map { (key, value) -> CartResponse(key, value) }
    }

    @Transactional
    fun updateItemIntoCart(productId: Long, request: SelectProductQuantity, buyerId: Long): DefaultResponse {

        val product: Product =
            productRepository.findByIdOrNull(productId) ?: throw ProductNotFoundException(404, "Product not found")

        val item: ItemCart =
            itemCartRepository.findByProductIdAndBuyerId(productId, buyerId)
                ?: throw ItemNotFoundException(404, "Item not found")

        item.updateQuantity(request.quantity) // 추후 프로덕트에서 price 관련된 게 생길 예정

        itemCartRepository.save(item)
        return DefaultResponse("상품 수량이 변경 됐습니다.")
    }

    @Transactional
    fun deleteItemIntoCart(productId: Long, buyerId: Long): DefaultResponse {

        val item: ItemCart = itemCartRepository.findByProductIdAndBuyerId(productId, buyerId)
            ?: throw ItemNotFoundException(404, "Item not found")

        // 구매자가 장바구니에서 물품을 지우는 경우 하드? 소프트?
        // 소프트인 경우 사용자가 뭘 관심있어하는지 알고리즘에 이용할 수 있음 --> 데이터 분석
        itemCartRepository.delete(item)
        return DefaultResponse("상품이 삭제 됐습니다.")
    }
}<|MERGE_RESOLUTION|>--- conflicted
+++ resolved
@@ -1,13 +1,8 @@
 package com.highv.ecommerce.domain.item_cart.service
 
-<<<<<<< HEAD
-import com.highv.ecommerce.common.dto.DefaultResponse
-import com.highv.ecommerce.common.exception.CustomRuntimeException
-=======
 import com.highv.ecommerce.common.exception.InvalidQuantityException
 import com.highv.ecommerce.common.exception.ItemNotFoundException
 import com.highv.ecommerce.common.exception.ProductNotFoundException
->>>>>>> 8028f2cd
 import com.highv.ecommerce.domain.item_cart.dto.request.SelectProductQuantity
 import com.highv.ecommerce.domain.item_cart.dto.response.CartResponse
 import com.highv.ecommerce.domain.item_cart.dto.response.ItemResponse
@@ -15,6 +10,7 @@
 import com.highv.ecommerce.domain.item_cart.repository.ItemCartRepository
 import com.highv.ecommerce.domain.product.entity.Product
 import com.highv.ecommerce.domain.product.repository.ProductRepository
+import org.springframework.data.repository.findByIdOrNull
 import org.springframework.stereotype.Service
 import org.springframework.transaction.annotation.Transactional
 
@@ -24,7 +20,7 @@
     private val productRepository: ProductRepository
 ) {
     @Transactional
-    fun addItemIntoCart(productId: Long, request: SelectProductQuantity, buyerId: Long): DefaultResponse {
+    fun addItemIntoCart(productId: Long, request: SelectProductQuantity, buyerId: Long) {
 
         if (request.quantity < 1) {
             throw InvalidQuantityException(400, "상품의 개수가 1개보다 적을 수 없습니다.")
@@ -50,8 +46,6 @@
 
             itemCartRepository.save(item)
         }
-
-        return DefaultResponse("장바구니에 상품이 추가 됐습니다.")
     }
 
     @Transactional(readOnly = true)
@@ -70,7 +64,7 @@
     }
 
     @Transactional
-    fun updateItemIntoCart(productId: Long, request: SelectProductQuantity, buyerId: Long): DefaultResponse {
+    fun updateItemIntoCart(productId: Long, request: SelectProductQuantity, buyerId: Long) {
 
         val product: Product =
             productRepository.findByIdOrNull(productId) ?: throw ProductNotFoundException(404, "Product not found")
@@ -82,11 +76,10 @@
         item.updateQuantity(request.quantity) // 추후 프로덕트에서 price 관련된 게 생길 예정
 
         itemCartRepository.save(item)
-        return DefaultResponse("상품 수량이 변경 됐습니다.")
     }
 
     @Transactional
-    fun deleteItemIntoCart(productId: Long, buyerId: Long): DefaultResponse {
+    fun deleteItemIntoCart(productId: Long, buyerId: Long) {
 
         val item: ItemCart = itemCartRepository.findByProductIdAndBuyerId(productId, buyerId)
             ?: throw ItemNotFoundException(404, "Item not found")
@@ -94,6 +87,5 @@
         // 구매자가 장바구니에서 물품을 지우는 경우 하드? 소프트?
         // 소프트인 경우 사용자가 뭘 관심있어하는지 알고리즘에 이용할 수 있음 --> 데이터 분석
         itemCartRepository.delete(item)
-        return DefaultResponse("상품이 삭제 됐습니다.")
     }
 }