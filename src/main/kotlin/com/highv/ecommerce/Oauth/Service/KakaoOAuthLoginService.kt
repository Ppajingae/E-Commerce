package com.highv.ecommerce.Oauth.Service

import com.highv.ecommerce.Oauth.client.KakaoOAuthLoginClient
import com.highv.ecommerce.infra.security.jwt.JwtPlugin
import com.highv.ecommerce.socialmember.service.SocialMemberDomainService
import org.springframework.stereotype.Service

@Service
class KakaoOAuthLoginService(
    private val kakaoOAuthLoginClient: KakaoOAuthLoginClient,
    private val socialMemberDomainService: SocialMemberDomainService,
    private val jwtPlugin: JwtPlugin

) {
    fun generateLoginUrl(): String {
        return kakaoOAuthLoginClient.generateLoginUrl()
    }

    fun login(code: String): String {
        kakaoOAuthLoginClient.retrieveUserInfo(kakaoOAuthLoginClient.getAccessToken(code))
        socialMemberDomainService.registerIfAbsent(
            kakaoOAuthLoginClient.retrieveUserInfo(
                kakaoOAuthLoginClient.getAccessToken(code)))
        jwtPlugin.generateAccessToken(
            socialMemberDomainService.registerIfAbsent(
                kakaoOAuthLoginClient.retrieveUserInfo(
                    kakaoOAuthLoginClient.getAccessToken(code)
                )
            ).id!!.toString(),"buyer"
        )
        val t2 = kakaoOAuthLoginClient.getAccessToken(code)
        val t3 = kakaoOAuthLoginClient.retrieveUserInfo(t2)
        val t4 = socialMemberDomainService.registerIfAbsent(t3)
        val t5 = jwtPlugin.generateAccessToken(t4.id!!.toString(), "buyer")

        return kakaoOAuthLoginClient.getAccessToken(code) // code를 통해서 AccessToken 발급
            .let { kakaoOAuthLoginClient.retrieveUserInfo(it) } // 사용자 정보 조회
            .let { socialMemberDomainService.registerIfAbsent(it) } // 사용자정보로 카카오 회원가입 & 조회
<<<<<<< HEAD
            .let { jwtPlugin.generateAccessToken(it.id!!.toString(), "buyer") } // 카카오쪽 AccessToken을 만들어서 반환

=======
            .let { jwtPlugin.generateAccessToken(it.id!!.toString(), it.email, "BUYER") } // 카카오쪽 AccessToken을 만들어서 반환
>>>>>>> 8134fc2a
    }
}<|MERGE_RESOLUTION|>--- conflicted
+++ resolved
@@ -17,30 +17,10 @@
     }
 
     fun login(code: String): String {
-        kakaoOAuthLoginClient.retrieveUserInfo(kakaoOAuthLoginClient.getAccessToken(code))
-        socialMemberDomainService.registerIfAbsent(
-            kakaoOAuthLoginClient.retrieveUserInfo(
-                kakaoOAuthLoginClient.getAccessToken(code)))
-        jwtPlugin.generateAccessToken(
-            socialMemberDomainService.registerIfAbsent(
-                kakaoOAuthLoginClient.retrieveUserInfo(
-                    kakaoOAuthLoginClient.getAccessToken(code)
-                )
-            ).id!!.toString(),"buyer"
-        )
-        val t2 = kakaoOAuthLoginClient.getAccessToken(code)
-        val t3 = kakaoOAuthLoginClient.retrieveUserInfo(t2)
-        val t4 = socialMemberDomainService.registerIfAbsent(t3)
-        val t5 = jwtPlugin.generateAccessToken(t4.id!!.toString(), "buyer")
 
         return kakaoOAuthLoginClient.getAccessToken(code) // code를 통해서 AccessToken 발급
             .let { kakaoOAuthLoginClient.retrieveUserInfo(it) } // 사용자 정보 조회
             .let { socialMemberDomainService.registerIfAbsent(it) } // 사용자정보로 카카오 회원가입 & 조회
-<<<<<<< HEAD
-            .let { jwtPlugin.generateAccessToken(it.id!!.toString(), "buyer") } // 카카오쪽 AccessToken을 만들어서 반환
-
-=======
             .let { jwtPlugin.generateAccessToken(it.id!!.toString(), it.email, "BUYER") } // 카카오쪽 AccessToken을 만들어서 반환
->>>>>>> 8134fc2a
     }
 }