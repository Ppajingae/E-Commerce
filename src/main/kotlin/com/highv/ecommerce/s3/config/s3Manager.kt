--- conflicted
+++ resolved
@@ -26,11 +26,6 @@
         }
 
         amazonS3Client.putObject(bucket, fileName, file.inputStream, metadata) // Amazon S3 클라이언트를 사용하여 파일을 S3 버킷에 업로드
-<<<<<<< HEAD
-
-        return ResponseEntity.ok(fileName).toString()
-=======
->>>>>>> 9b19ae36
     }
 
     fun getFile(fileName: String?): String {
