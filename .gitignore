HELP.md
.gradle
build/
!gradle/wrapper/gradle-wrapper.jar
!**/src/main/**/build/
!**/src/test/**/build/

### STS ###
.apt_generated
.classpath
.factorypath
.project
.settingshighv_ddl.sql
.springBeans
.sts4-cache
bin/
!**/src/main/**/bin/
!**/src/test/**/bin/

### IntelliJ IDEA ###
.idea
*.iws
*.iml
*.ipr
out/
!**/src/main/**/out/
!**/src/test/**/out/

### NetBeans ###
/nbproject/private/
/nbbuild/
/dist/
/nbdist/
/.nb-gradle/

### VS Code ###
.vscode/

### Kotlin ###
.kotlin
application.yml


<<<<<<< HEAD
*.sql
=======
highv_ddl.sql
>>>>>>> 66e5745e
<|MERGE_RESOLUTION|>--- conflicted
+++ resolved
@@ -40,9 +40,4 @@
 .kotlin
 application.yml
 
-
-<<<<<<< HEAD
-*.sql
-=======
-highv_ddl.sql
->>>>>>> 66e5745e
+highv_ddl.sql